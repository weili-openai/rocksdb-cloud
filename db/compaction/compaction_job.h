--- conflicted
+++ resolved
@@ -63,25 +63,6 @@
 // if needed.
 class CompactionJob {
  public:
-<<<<<<< HEAD
-  CompactionJob(int job_id, Compaction* compaction,
-                const ImmutableDBOptions& db_options,
-                const FileOptions& file_options, VersionSet* versions,
-                const std::atomic<bool>* shutting_down,
-                const SequenceNumber preserve_deletes_seqnum,
-                LogBuffer* log_buffer, FSDirectory* db_directory,
-                FSDirectory* output_directory, Statistics* stats,
-                InstrumentedMutex* db_mutex, ErrorHandler* db_error_handler,
-                std::vector<SequenceNumber> existing_snapshots,
-                SequenceNumber earliest_write_conflict_snapshot,
-                const SnapshotChecker* snapshot_checker,
-                std::shared_ptr<Cache> table_cache, EventLogger* event_logger,
-                bool paranoid_file_checks, bool measure_io_stats,
-                const std::string& dbname,
-                CompactionJobStats* compaction_job_stats,
-                Env::Priority thread_pri,
-                const std::atomic<bool>* manual_compaction_paused = nullptr);
-=======
   CompactionJob(
       int job_id, Compaction* compaction, const ImmutableDBOptions& db_options,
       const FileOptions& file_options, VersionSet* versions,
@@ -99,7 +80,6 @@
       Env::Priority thread_pri, const std::shared_ptr<IOTracer>& io_tracer,
       const std::atomic<int>* manual_compaction_paused = nullptr,
       const std::string& db_id = "", const std::string& db_session_id = "");
->>>>>>> ed431616
 
   ~CompactionJob();
 
@@ -121,15 +101,12 @@
   // Add compaction input/output to the current version
   Status Install(const MutableCFOptions& mutable_cf_options);
 
-<<<<<<< HEAD
   // Invoke a pluggable compaction logic.
   void RunRemote(PluggableCompactionService* service);
 
   // Retrieve results of this compaction and clean it up
   void RetrieveResultsAndCleanup(PluggableCompactionResult* result);
 
-=======
->>>>>>> ed431616
   // Return the IO status
   IOStatus io_status() const { return io_status_; }
 
