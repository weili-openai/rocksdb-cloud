--- conflicted
+++ resolved
@@ -13,10 +13,7 @@
 #include <string>
 #include <utility>
 #include <vector>
-<<<<<<< HEAD
-=======
-
->>>>>>> ed431616
+
 #include "db/blob/blob_file_addition.h"
 #include "db/blob/blob_file_garbage.h"
 #include "db/dbformat.h"
@@ -417,26 +414,20 @@
         std::move(checksum_method), std::move(checksum_value));
   }
 
-<<<<<<< HEAD
-=======
   void AddBlobFile(BlobFileAddition blob_file_addition) {
     blob_file_additions_.emplace_back(std::move(blob_file_addition));
   }
 
->>>>>>> ed431616
   // Retrieve all the blob files added.
   using BlobFileAdditions = std::vector<BlobFileAddition>;
   const BlobFileAdditions& GetBlobFileAdditions() const {
     return blob_file_additions_;
   }
 
-<<<<<<< HEAD
-=======
   void SetBlobFileAdditions(BlobFileAdditions blob_file_additions) {
     blob_file_additions_ = std::move(blob_file_additions);
   }
 
->>>>>>> ed431616
   // Add garbage for an existing blob file.  Note: intentionally broken English
   // follows.
   void AddBlobFileGarbage(uint64_t blob_file_number,
@@ -446,25 +437,16 @@
                                      garbage_blob_bytes);
   }
 
-<<<<<<< HEAD
-=======
   void AddBlobFileGarbage(BlobFileGarbage blob_file_garbage) {
     blob_file_garbages_.emplace_back(std::move(blob_file_garbage));
   }
 
->>>>>>> ed431616
   // Retrieve all the blob file garbage added.
   using BlobFileGarbages = std::vector<BlobFileGarbage>;
   const BlobFileGarbages& GetBlobFileGarbages() const {
     return blob_file_garbages_;
   }
 
-<<<<<<< HEAD
-  // Number of edits
-  size_t NumEntries() const {
-    return new_files_.size() + deleted_files_.size() +
-           blob_file_additions_.size() + blob_file_garbages_.size();
-=======
   void SetBlobFileGarbages(BlobFileGarbages blob_file_garbages) {
     blob_file_garbages_ = std::move(blob_file_garbages);
   }
@@ -492,7 +474,6 @@
     return new_files_.size() + deleted_files_.size() +
            blob_file_additions_.size() + blob_file_garbages_.size() +
            wal_additions_.size() + wal_deletions_.size();
->>>>>>> ed431616
   }
 
   void SetColumnFamily(uint32_t column_family_id) {
@@ -520,14 +501,11 @@
   bool IsColumnFamilyManipulation() const {
     return is_column_family_add_ || is_column_family_drop_;
   }
-<<<<<<< HEAD
-=======
 
   bool IsColumnFamilyAdd() const { return is_column_family_add_; }
 
   bool IsColumnFamilyDrop() const { return is_column_family_drop_; }
 
->>>>>>> ed431616
   void MarkAtomicGroup(uint32_t remaining_entries) {
     is_in_atomic_group_ = true;
     remaining_entries_ = remaining_entries;
@@ -586,12 +564,9 @@
   BlobFileAdditions blob_file_additions_;
   BlobFileGarbages blob_file_garbages_;
 
-<<<<<<< HEAD
-=======
   WalAdditions wal_additions_;
   WalDeletions wal_deletions_;
 
->>>>>>> ed431616
   // Each version edit record should have column_family_ set
   // If it's not set, it is default (0)
   uint32_t column_family_ = 0;
