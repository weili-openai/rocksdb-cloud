//  Copyright (c) 2011-present, Facebook, Inc.  All rights reserved.
//  This source code is licensed under both the GPLv2 (found in the
//  COPYING file in the root directory) and Apache 2.0 License
//  (found in the LICENSE.Apache file in the root directory).
//
// Copyright (c) 2011 The LevelDB Authors. All rights reserved.
// Use of this source code is governed by a BSD-style license that can be
// found in the LICENSE file. See the AUTHORS file for names of contributors.

#pragma once
#include <algorithm>
#include <optional>
#include <set>
#include <string>
#include <utility>
#include <vector>

#include "db/blob/blob_file_addition.h"
#include "db/blob/blob_file_garbage.h"
#include "db/dbformat.h"
#include "db/replication_epoch_edit.h"
#include "db/wal_edit.h"
#include "memory/arena.h"
#include "port/malloc.h"
#include "rocksdb/advanced_cache.h"
#include "rocksdb/advanced_options.h"
#include "table/table_reader.h"
#include "table/unique_id_impl.h"
#include "util/autovector.h"

namespace ROCKSDB_NAMESPACE {

// Tag numbers for serialized VersionEdit.  These numbers are written to
// disk and should not be changed. The number should be forward compatible so
// users can down-grade RocksDB safely. A future Tag is ignored by doing '&'
// between Tag and kTagSafeIgnoreMask field.
enum Tag : uint32_t {
  kComparator = 1,
  kLogNumber = 2,
  kNextFileNumber = 3,
  kLastSequence = 4,
  kCompactCursor = 5,
  kDeletedFile = 6,
  kNewFile = 7,
  // 8 was used for large value refs
  kPrevLogNumber = 9,
  kMinLogNumberToKeep = 10,

  // these are new formats divergent from open source leveldb
  kNewFile2 = 100,
  kNewFile3 = 102,
  kNewFile4 = 103,      // 4th (the latest) format version of adding files
  kColumnFamily = 200,  // specify column family for version edit
  kColumnFamilyAdd = 201,
  kColumnFamilyDrop = 202,
  kMaxColumnFamily = 203,

  kInAtomicGroup = 300,

  kBlobFileAddition = 400,
  kBlobFileGarbage,

  // RocksDB-Cloud additions to the manifest
  kReplicationSequence = 720,
  kManifestUpdateSequence = 721,

  // Mask for an unidentified tag from the future which can be safely ignored.
  kTagSafeIgnoreMask = 1 << 13,

  // Forward compatible (aka ignorable) records
  kDbId,
  kBlobFileAddition_DEPRECATED,
  kBlobFileGarbage_DEPRECATED,
  kWalAddition,
  kWalDeletion,
  kFullHistoryTsLow,
  kWalAddition2,
  kWalDeletion2,
<<<<<<< HEAD

  // RocksDB-Cloud forward compatible records
  kReplicationEpochAdd = ((1 << 16) | kTagSafeIgnoreMask)
=======
  kPersistUserDefinedTimestamps,
>>>>>>> 49ce8a10
};

enum NewFileCustomTag : uint32_t {
  kTerminate = 1,  // The end of customized fields
  kNeedCompaction = 2,
  // Since Manifest is not entirely forward-compatible, we currently encode
  // kMinLogNumberToKeep as part of NewFile as a hack. This should be removed
  // when manifest becomes forward-compatible.
  kMinLogNumberToKeepHack = 3,
  kOldestBlobFileNumber = 4,
  kOldestAncesterTime = 5,
  kFileCreationTime = 6,
  kFileChecksum = 7,
  kFileChecksumFuncName = 8,
  kTemperature = 9,
  kMinTimestamp = 10,
  kMaxTimestamp = 11,
  kUniqueId = 12,
  kEpochNumber = 13,
  kCompensatedRangeDeletionSize = 14,
<<<<<<< HEAD
=======
  kTailSize = 15,
  kUserDefinedTimestampsPersisted = 16,
>>>>>>> 49ce8a10

  // If this bit for the custom tag is set, opening DB should fail if
  // we don't know this field.
  kCustomTagNonSafeIgnoreMask = 1 << 6,

  // Forward incompatible (aka unignorable) fields
  kPathId,
};

class VersionSet;

constexpr uint64_t kFileNumberMask = 0x3FFFFFFFFFFFFFFF;
constexpr uint64_t kUnknownOldestAncesterTime = 0;
constexpr uint64_t kUnknownFileCreationTime = 0;
constexpr uint64_t kUnknownEpochNumber = 0;
// If `Options::allow_ingest_behind` is true, this epoch number
// will be dedicated to files ingested behind.
constexpr uint64_t kReservedEpochNumberForFileIngestedBehind = 1;

extern uint64_t PackFileNumberAndPathId(uint64_t number, uint64_t path_id);

// A copyable structure contains information needed to read data from an SST
// file. It can contain a pointer to a table reader opened for the file, or
// file number and size, which can be used to create a new table reader for it.
// The behavior is undefined when a copied of the structure is used when the
// file is not in any live version any more.
struct FileDescriptor {
  // Table reader in table_reader_handle
  TableReader* table_reader;
  uint64_t packed_number_and_path_id;
  uint64_t file_size;             // File size in bytes
  SequenceNumber smallest_seqno;  // The smallest seqno in this file
  SequenceNumber largest_seqno;   // The largest seqno in this file

  FileDescriptor() : FileDescriptor(0, 0, 0) {}

  FileDescriptor(uint64_t number, uint32_t path_id, uint64_t _file_size)
      : FileDescriptor(number, path_id, _file_size, kMaxSequenceNumber, 0) {}

  FileDescriptor(uint64_t number, uint32_t path_id, uint64_t _file_size,
                 SequenceNumber _smallest_seqno, SequenceNumber _largest_seqno)
      : table_reader(nullptr),
        packed_number_and_path_id(PackFileNumberAndPathId(number, path_id)),
        file_size(_file_size),
        smallest_seqno(_smallest_seqno),
        largest_seqno(_largest_seqno) {}

  FileDescriptor(const FileDescriptor& fd) { *this = fd; }

  FileDescriptor& operator=(const FileDescriptor& fd) {
    table_reader = fd.table_reader;
    packed_number_and_path_id = fd.packed_number_and_path_id;
    file_size = fd.file_size;
    smallest_seqno = fd.smallest_seqno;
    largest_seqno = fd.largest_seqno;
    return *this;
  }

  uint64_t GetNumber() const {
    return packed_number_and_path_id & kFileNumberMask;
  }
  uint32_t GetPathId() const {
    return static_cast<uint32_t>(packed_number_and_path_id /
                                 (kFileNumberMask + 1));
  }
  uint64_t GetFileSize() const { return file_size; }
};

struct FileSampledStats {
  FileSampledStats() : num_reads_sampled(0) {}
  FileSampledStats(const FileSampledStats& other) { *this = other; }
  FileSampledStats& operator=(const FileSampledStats& other) {
    num_reads_sampled = other.num_reads_sampled.load();
    return *this;
  }

  // number of user reads to this file.
  mutable std::atomic<uint64_t> num_reads_sampled;
};

struct FileMetaData {
  FileDescriptor fd;
  InternalKey smallest;  // Smallest internal key served by table
  InternalKey largest;   // Largest internal key served by table

  // Needs to be disposed when refs becomes 0.
  Cache::Handle* table_reader_handle = nullptr;

  FileSampledStats stats;

  // Stats for compensating deletion entries during compaction

  // File size compensated by deletion entry.
  // This is used to compute a file's compaction priority, and is updated in
  // Version::ComputeCompensatedSizes() first time when the file is created or
  // loaded.  After it is updated (!= 0), it is immutable.
  uint64_t compensated_file_size = 0;
  // These values can mutate, but they can only be read or written from
  // single-threaded LogAndApply thread
<<<<<<< HEAD
  uint64_t num_entries = 0;     // the number of entries.
=======
  uint64_t num_entries =
      0;  // The number of entries, including deletions and range deletions.
>>>>>>> 49ce8a10
  // The number of deletion entries, including range deletions.
  uint64_t num_deletions = 0;
  uint64_t raw_key_size = 0;    // total uncompressed key size.
  uint64_t raw_value_size = 0;  // total uncompressed value size.
  uint64_t num_range_deletions = 0;
  // This is computed during Flush/Compaction, and is added to
  // `compensated_file_size`. Currently, this estimates the size of keys in the
  // next level covered by range tombstones in this file.
  uint64_t compensated_range_deletion_size = 0;

  int refs = 0;  // Reference count

  bool being_compacted = false;       // Is this file undergoing compaction?
  bool init_stats_from_file = false;  // true if the data-entry stats of this
                                      // file has initialized from file.

  bool marked_for_compaction = false;  // True if client asked us nicely to
                                       // compact this file.
  Temperature temperature = Temperature::kUnknown;

  // Used only in BlobDB. The file number of the oldest blob file this SST file
  // refers to. 0 is an invalid value; BlobDB numbers the files starting from 1.
  uint64_t oldest_blob_file_number = kInvalidBlobFileNumber;

  // For flush output file, oldest ancestor time is the oldest key time in the
  // file.  If the oldest key time is not available, flush time is used.
  //
  // For compaction output file, oldest ancestor time is the oldest
  // among all the oldest key time of its input files, since the file could be
  // the compaction output from other SST files, which could in turn be outputs
  // for compact older SST files. If that's not available, creation time of this
  // compaction output file is used.
  //
  // 0 means the information is not available.
  uint64_t oldest_ancester_time = kUnknownOldestAncesterTime;

  // Unix time when the SST file is created.
  uint64_t file_creation_time = kUnknownFileCreationTime;

  // The order of a file being flushed or ingested/imported.
  // Compaction output file will be assigned with the minimum `epoch_number`
  // among input files'.
  // For L0, larger `epoch_number` indicates newer L0 file.
  uint64_t epoch_number = kUnknownEpochNumber;

  // File checksum
  std::string file_checksum = kUnknownFileChecksum;

  // File checksum function name
  std::string file_checksum_func_name = kUnknownFileChecksumFuncName;

  // SST unique id
  UniqueId64x2 unique_id{};

  // Size of the "tail" part of a SST file
  // "Tail" refers to all blocks after data blocks till the end of the SST file
  uint64_t tail_size = 0;

  // Value of the `AdvancedColumnFamilyOptions.persist_user_defined_timestamps`
  // flag when the file is created. Default to true, only when this flag is
  // false, it's explicitly written to Manifest.
  bool user_defined_timestamps_persisted = true;

  FileMetaData() = default;

  FileMetaData(uint64_t file, uint32_t file_path_id, uint64_t file_size,
               const InternalKey& smallest_key, const InternalKey& largest_key,
               const SequenceNumber& smallest_seq,
               const SequenceNumber& largest_seq, bool marked_for_compact,
               Temperature _temperature, uint64_t oldest_blob_file,
               uint64_t _oldest_ancester_time, uint64_t _file_creation_time,
               uint64_t _epoch_number, const std::string& _file_checksum,
               const std::string& _file_checksum_func_name,
               UniqueId64x2 _unique_id,
<<<<<<< HEAD
               const uint64_t _compensated_range_deletion_size)
=======
               const uint64_t _compensated_range_deletion_size,
               uint64_t _tail_size, bool _user_defined_timestamps_persisted)
>>>>>>> 49ce8a10
      : fd(file, file_path_id, file_size, smallest_seq, largest_seq),
        smallest(smallest_key),
        largest(largest_key),
        compensated_range_deletion_size(_compensated_range_deletion_size),
        marked_for_compaction(marked_for_compact),
        temperature(_temperature),
        oldest_blob_file_number(oldest_blob_file),
        oldest_ancester_time(_oldest_ancester_time),
        file_creation_time(_file_creation_time),
        epoch_number(_epoch_number),
        file_checksum(_file_checksum),
        file_checksum_func_name(_file_checksum_func_name),
        unique_id(std::move(_unique_id)),
        tail_size(_tail_size),
        user_defined_timestamps_persisted(_user_defined_timestamps_persisted) {
    TEST_SYNC_POINT_CALLBACK("FileMetaData::FileMetaData", this);
  }

  // REQUIRED: Keys must be given to the function in sorted order (it expects
  // the last key to be the largest).
  Status UpdateBoundaries(const Slice& key, const Slice& value,
                          SequenceNumber seqno, ValueType value_type);

  // Unlike UpdateBoundaries, ranges do not need to be presented in any
  // particular order.
  void UpdateBoundariesForRange(const InternalKey& start,
                                const InternalKey& end, SequenceNumber seqno,
                                const InternalKeyComparator& icmp) {
    if (smallest.size() == 0 || icmp.Compare(start, smallest) < 0) {
      smallest = start;
    }
    if (largest.size() == 0 || icmp.Compare(largest, end) < 0) {
      largest = end;
    }
    assert(icmp.Compare(smallest, largest) <= 0);
    fd.smallest_seqno = std::min(fd.smallest_seqno, seqno);
    fd.largest_seqno = std::max(fd.largest_seqno, seqno);
  }

  // Try to get oldest ancester time from the class itself or table properties
  // if table reader is already pinned.
  // 0 means the information is not available.
  uint64_t TryGetOldestAncesterTime() {
    if (oldest_ancester_time != kUnknownOldestAncesterTime) {
      return oldest_ancester_time;
    } else if (fd.table_reader != nullptr &&
               fd.table_reader->GetTableProperties() != nullptr) {
      return fd.table_reader->GetTableProperties()->creation_time;
    }
    return kUnknownOldestAncesterTime;
  }

  uint64_t TryGetFileCreationTime() {
    if (file_creation_time != kUnknownFileCreationTime) {
      return file_creation_time;
    } else if (fd.table_reader != nullptr &&
               fd.table_reader->GetTableProperties() != nullptr) {
      return fd.table_reader->GetTableProperties()->file_creation_time;
    }
    return kUnknownFileCreationTime;
  }

  // WARNING: manual update to this function is needed
  // whenever a new string property is added to FileMetaData
  // to reduce approximation error.
  //
  // TODO: eliminate the need of manually updating this function
  // for new string properties
  size_t ApproximateMemoryUsage() const {
    size_t usage = 0;
#ifdef ROCKSDB_MALLOC_USABLE_SIZE
    usage += malloc_usable_size(const_cast<FileMetaData*>(this));
#else
    usage += sizeof(*this);
#endif  // ROCKSDB_MALLOC_USABLE_SIZE
    usage += smallest.size() + largest.size() + file_checksum.size() +
             file_checksum_func_name.size();
    return usage;
  }
};

// A compressed copy of file meta data that just contain minimum data needed
// to serve read operations, while still keeping the pointer to full metadata
// of the file in case it is needed.
struct FdWithKeyRange {
  FileDescriptor fd;
  FileMetaData* file_metadata;  // Point to all metadata
  Slice smallest_key;           // slice that contain smallest key
  Slice largest_key;            // slice that contain largest key

  FdWithKeyRange()
      : fd(), file_metadata(nullptr), smallest_key(), largest_key() {}

  FdWithKeyRange(FileDescriptor _fd, Slice _smallest_key, Slice _largest_key,
                 FileMetaData* _file_metadata)
      : fd(_fd),
        file_metadata(_file_metadata),
        smallest_key(_smallest_key),
        largest_key(_largest_key) {}
};

// Data structure to store an array of FdWithKeyRange in one level
// Actual data is guaranteed to be stored closely
struct LevelFilesBrief {
  size_t num_files;
  FdWithKeyRange* files;
  LevelFilesBrief() {
    num_files = 0;
    files = nullptr;
  }
};

// The state of a DB at any given time is referred to as a Version.
// Any modification to the Version is considered a Version Edit. A Version is
// constructed by joining a sequence of Version Edits. Version Edits are written
// to the MANIFEST file.
class VersionEdit {
 public:
  void Clear();

  void SetDBId(const std::string& db_id) {
    has_db_id_ = true;
    db_id_ = db_id;
  }
  bool HasDbId() const { return has_db_id_; }
  const std::string& GetDbId() const { return db_id_; }

  void SetComparatorName(const Slice& name) {
    has_comparator_ = true;
    comparator_ = name.ToString();
  }
  bool HasComparatorName() const { return has_comparator_; }
  const std::string& GetComparatorName() const { return comparator_; }

  void SetPersistUserDefinedTimestamps(bool persist_user_defined_timestamps) {
    has_persist_user_defined_timestamps_ = true;
    persist_user_defined_timestamps_ = persist_user_defined_timestamps;
  }
  bool HasPersistUserDefinedTimestamps() const {
    return has_persist_user_defined_timestamps_;
  }
  bool GetPersistUserDefinedTimestamps() const {
    return persist_user_defined_timestamps_;
  }

  void SetLogNumber(uint64_t num) {
    has_log_number_ = true;
    log_number_ = num;
  }
  bool HasLogNumber() const { return has_log_number_; }
  uint64_t GetLogNumber() const { return log_number_; }

  // Replication sequence is used for the purpose of physical replication. It
  // points to the latest kMemtableSwitch that was succesfully flushed and
  // persisted in the manifest. All of the replication events after the
  // persisted replication sequence will need to be reapplied on recovery.
  // The replication log sequence is an opaque blob of data encoded by the
  // application and provided to the database through
  // ReplicationLogListener::OnReplicationLogRecord().
  void SetReplicationSequence(std::string sequence) {
    has_replication_sequence_ = true;
    replication_sequence_ = std::move(sequence);
  }
  bool HasReplicationSequence() const { return has_replication_sequence_; }
  const std::string& GetReplicationSequence() const {
    return replication_sequence_;
  }

  // Manifest update sequence is used to for the purposes of phyiscal
  // replication (see ReplicationLogListener). Each manifest updates gets a
  // monotonically increasing sequence number, starting from 1. That helps us
  // detect lost manifest writes and implement exactly-once-write semantics,
  // i.e. avoid applying the same manifest write twice.
  void SetManifestUpdateSequence(uint64_t sequence) {
    has_manifest_update_sequence_ = true;
    manifest_update_sequence_ = sequence;
  }
  bool HasManifestUpdateSequence() const { return has_manifest_update_sequence_; }
  uint64_t GetManifestUpdateSequence() const { return manifest_update_sequence_; }

  void AddReplicationEpoch(ReplicationEpochAddition epochAddition) {
    replication_epoch_additions_.emplace_back(std::move(epochAddition));
  }
  const ReplicationEpochAdditions& GetReplicationEpochAdditions() const {
    return replication_epoch_additions_;
  }
  bool HasReplicationEpochAdditions() const {
    return !replication_epoch_additions_.empty();
  }

  void SetPrevLogNumber(uint64_t num) {
    has_prev_log_number_ = true;
    prev_log_number_ = num;
  }
  bool HasPrevLogNumber() const { return has_prev_log_number_; }
  uint64_t GetPrevLogNumber() const { return prev_log_number_; }

  void SetNextFile(uint64_t num) {
    has_next_file_number_ = true;
    next_file_number_ = num;
  }
  bool HasNextFile() const { return has_next_file_number_; }
  uint64_t GetNextFile() const { return next_file_number_; }

  void SetMaxColumnFamily(uint32_t max_column_family) {
    has_max_column_family_ = true;
    max_column_family_ = max_column_family;
  }
  bool HasMaxColumnFamily() const { return has_max_column_family_; }
  uint32_t GetMaxColumnFamily() const { return max_column_family_; }

  void SetMinLogNumberToKeep(uint64_t num) {
    has_min_log_number_to_keep_ = true;
    min_log_number_to_keep_ = num;
  }
  bool HasMinLogNumberToKeep() const { return has_min_log_number_to_keep_; }
  uint64_t GetMinLogNumberToKeep() const { return min_log_number_to_keep_; }

  void SetLastSequence(SequenceNumber seq) {
    has_last_sequence_ = true;
    last_sequence_ = seq;
  }
  bool HasLastSequence() const { return has_last_sequence_; }
  SequenceNumber GetLastSequence() const { return last_sequence_; }

  // Delete the specified table file from the specified level.
  void DeleteFile(int level, uint64_t file) {
    deleted_files_.emplace(level, file);
  }

  // Retrieve the table files deleted as well as their associated levels.
  using DeletedFiles = std::set<std::pair<int, uint64_t>>;
  const DeletedFiles& GetDeletedFiles() const { return deleted_files_; }

  // Add the specified table file at the specified level.
  // REQUIRES: "smallest" and "largest" are smallest and largest keys in file
  // REQUIRES: "oldest_blob_file_number" is the number of the oldest blob file
  // referred to by this file if any, kInvalidBlobFileNumber otherwise.
  void AddFile(int level, uint64_t file, uint32_t file_path_id,
               uint64_t file_size, const InternalKey& smallest,
               const InternalKey& largest, const SequenceNumber& smallest_seqno,
               const SequenceNumber& largest_seqno, bool marked_for_compaction,
               Temperature temperature, uint64_t oldest_blob_file_number,
               uint64_t oldest_ancester_time, uint64_t file_creation_time,
               uint64_t epoch_number, const std::string& file_checksum,
               const std::string& file_checksum_func_name,
               const UniqueId64x2& unique_id,
<<<<<<< HEAD
               const uint64_t compensated_range_deletion_size) {
=======
               const uint64_t compensated_range_deletion_size,
               uint64_t tail_size, bool user_defined_timestamps_persisted) {
>>>>>>> 49ce8a10
    assert(smallest_seqno <= largest_seqno);
    new_files_.emplace_back(
        level,
        FileMetaData(file, file_path_id, file_size, smallest, largest,
                     smallest_seqno, largest_seqno, marked_for_compaction,
                     temperature, oldest_blob_file_number, oldest_ancester_time,
                     file_creation_time, epoch_number, file_checksum,
                     file_checksum_func_name, unique_id,
<<<<<<< HEAD
                     compensated_range_deletion_size));
=======
                     compensated_range_deletion_size, tail_size,
                     user_defined_timestamps_persisted));
    files_to_quarantine_.push_back(file);
>>>>>>> 49ce8a10
    if (!HasLastSequence() || largest_seqno > GetLastSequence()) {
      SetLastSequence(largest_seqno);
    }
  }

  void AddFile(int level, const FileMetaData& f) {
    assert(f.fd.smallest_seqno <= f.fd.largest_seqno);
    new_files_.emplace_back(level, f);
    files_to_quarantine_.push_back(f.fd.GetNumber());
    if (!HasLastSequence() || f.fd.largest_seqno > GetLastSequence()) {
      SetLastSequence(f.fd.largest_seqno);
    }
  }

  // Retrieve the table files added as well as their associated levels.
  using NewFiles = std::vector<std::pair<int, FileMetaData>>;
  const NewFiles& GetNewFiles() const { return new_files_; }

  NewFiles& GetMutableNewFiles() { return new_files_; }

  // Retrieve all the compact cursors
  using CompactCursors = std::vector<std::pair<int, InternalKey>>;
  const CompactCursors& GetCompactCursors() const { return compact_cursors_; }
  void AddCompactCursor(int level, const InternalKey& cursor) {
    compact_cursors_.push_back(std::make_pair(level, cursor));
  }
  void SetCompactCursors(
      const std::vector<InternalKey>& compact_cursors_by_level) {
    compact_cursors_.clear();
    compact_cursors_.reserve(compact_cursors_by_level.size());
    for (int i = 0; i < (int)compact_cursors_by_level.size(); i++) {
      if (compact_cursors_by_level[i].Valid()) {
        compact_cursors_.push_back(
            std::make_pair(i, compact_cursors_by_level[i]));
      }
    }
  }

  // Add a new blob file.
  void AddBlobFile(uint64_t blob_file_number, uint64_t total_blob_count,
                   uint64_t total_blob_bytes, std::string checksum_method,
                   std::string checksum_value) {
    blob_file_additions_.emplace_back(
        blob_file_number, total_blob_count, total_blob_bytes,
        std::move(checksum_method), std::move(checksum_value));
    files_to_quarantine_.push_back(blob_file_number);
  }

  void AddBlobFile(BlobFileAddition blob_file_addition) {
    blob_file_additions_.emplace_back(std::move(blob_file_addition));
    files_to_quarantine_.push_back(
        blob_file_additions_.back().GetBlobFileNumber());
  }

  // Retrieve all the blob files added.
  using BlobFileAdditions = std::vector<BlobFileAddition>;
  const BlobFileAdditions& GetBlobFileAdditions() const {
    return blob_file_additions_;
  }

  void SetBlobFileAdditions(BlobFileAdditions blob_file_additions) {
    assert(blob_file_additions_.empty());
    blob_file_additions_ = std::move(blob_file_additions);
    std::for_each(
        blob_file_additions_.begin(), blob_file_additions_.end(),
        [&](const BlobFileAddition& blob_file) {
          files_to_quarantine_.push_back(blob_file.GetBlobFileNumber());
        });
  }

  // Add garbage for an existing blob file.  Note: intentionally broken English
  // follows.
  void AddBlobFileGarbage(uint64_t blob_file_number,
                          uint64_t garbage_blob_count,
                          uint64_t garbage_blob_bytes) {
    blob_file_garbages_.emplace_back(blob_file_number, garbage_blob_count,
                                     garbage_blob_bytes);
  }

  void AddBlobFileGarbage(BlobFileGarbage blob_file_garbage) {
    blob_file_garbages_.emplace_back(std::move(blob_file_garbage));
  }

  // Retrieve all the blob file garbage added.
  using BlobFileGarbages = std::vector<BlobFileGarbage>;
  const BlobFileGarbages& GetBlobFileGarbages() const {
    return blob_file_garbages_;
  }

  void SetBlobFileGarbages(BlobFileGarbages blob_file_garbages) {
    assert(blob_file_garbages_.empty());
    blob_file_garbages_ = std::move(blob_file_garbages);
  }

  // Add a WAL (either just created or closed).
  // AddWal and DeleteWalsBefore cannot be called on the same VersionEdit.
  void AddWal(WalNumber number, WalMetadata metadata = WalMetadata()) {
    assert(NumEntries() == wal_additions_.size());
    wal_additions_.emplace_back(number, std::move(metadata));
  }

  // Retrieve all the added WALs.
  const WalAdditions& GetWalAdditions() const { return wal_additions_; }

  bool IsWalAddition() const { return !wal_additions_.empty(); }

  // Delete a WAL (either directly deleted or archived).
  // AddWal and DeleteWalsBefore cannot be called on the same VersionEdit.
  void DeleteWalsBefore(WalNumber number) {
    assert((NumEntries() == 1) == !wal_deletion_.IsEmpty());
    wal_deletion_ = WalDeletion(number);
  }

  const WalDeletion& GetWalDeletion() const { return wal_deletion_; }

  bool IsWalDeletion() const { return !wal_deletion_.IsEmpty(); }

  bool IsWalManipulation() const {
    size_t entries = NumEntries();
    return (entries > 0) && ((entries == wal_additions_.size()) ||
                             (entries == !wal_deletion_.IsEmpty()));
  }

  // Number of edits
  size_t NumEntries() const {
    return new_files_.size() + deleted_files_.size() +
           blob_file_additions_.size() + blob_file_garbages_.size() +
           wal_additions_.size() + !wal_deletion_.IsEmpty();
  }

  void SetColumnFamily(uint32_t column_family_id) {
    column_family_ = column_family_id;
  }
  uint32_t GetColumnFamily() const { return column_family_; }

  const std::string& GetColumnFamilyName() const { return column_family_name_; }

  // set column family ID by calling SetColumnFamily()
  void AddColumnFamily(const std::string& name) {
    assert(!is_column_family_drop_);
    assert(!is_column_family_add_);
    assert(NumEntries() == 0);
    is_column_family_add_ = true;
    column_family_name_ = name;
  }

  // set column family ID by calling SetColumnFamily()
  void DropColumnFamily() {
    assert(!is_column_family_drop_);
    assert(!is_column_family_add_);
    assert(NumEntries() == 0);
    is_column_family_drop_ = true;
  }

  bool IsColumnFamilyManipulation() const {
    return is_column_family_add_ || is_column_family_drop_;
  }

  bool IsColumnFamilyAdd() const { return is_column_family_add_; }
  const std::string& GetAddColumnFamily() const { return column_family_name_; }

  bool IsColumnFamilyDrop() const { return is_column_family_drop_; }

  void MarkAtomicGroup(uint32_t remaining_entries) {
    is_in_atomic_group_ = true;
    remaining_entries_ = remaining_entries;
  }
  bool IsInAtomicGroup() const { return is_in_atomic_group_; }
  void SetRemainingEntries(uint32_t remaining_entries) {
    remaining_entries_ = remaining_entries;
  }
  uint32_t GetRemainingEntries() const { return remaining_entries_; }

  bool HasFullHistoryTsLow() const { return !full_history_ts_low_.empty(); }
  const std::string& GetFullHistoryTsLow() const {
    assert(HasFullHistoryTsLow());
    return full_history_ts_low_;
  }
  void SetFullHistoryTsLow(std::string full_history_ts_low) {
    assert(!full_history_ts_low.empty());
    full_history_ts_low_ = std::move(full_history_ts_low);
  }

  // return true on success.
  // `ts_sz` is the size in bytes for the user-defined timestamp contained in
  // a user key. This argument is optional because it's only required for
  // encoding a `VersionEdit` with new SST files to add. It's used to handle the
  // file boundaries: `smallest`, `largest` when
  // `FileMetaData.user_defined_timestamps_persisted` is false. When reading
  // the Manifest file, a mirroring change needed to handle
  // file boundaries are not added to the `VersionEdit.DecodeFrom` function
  // because timestamp size is not available at `VersionEdit` decoding time,
  // it's instead added to `VersionEditHandler::OnNonCfOperation`.
  bool EncodeTo(std::string* dst,
                std::optional<size_t> ts_sz = std::nullopt) const;
  Status DecodeFrom(const Slice& src);

<<<<<<< HEAD
  bool GetNextFileNumber(uint64_t* result) const {
    if (has_next_file_number_) {
      *result = next_file_number_;
    }
    return has_next_file_number_;
=======
  const autovector<uint64_t>* GetFilesToQuarantineIfCommitFail() const {
    return &files_to_quarantine_;
>>>>>>> 49ce8a10
  }

  std::string DebugString(bool hex_key = false) const;
  std::string DebugJSON(int edit_num, bool hex_key = false) const;

 private:
  bool GetLevel(Slice* input, int* level, const char** msg);

  const char* DecodeNewFile4From(Slice* input);

  // Encode file boundaries `FileMetaData.smallest` and `FileMetaData.largest`.
  // User-defined timestamps in the user key will be stripped if they shouldn't
  // be persisted.
  void EncodeFileBoundaries(std::string* dst, const FileMetaData& meta,
                            size_t ts_sz) const;

  int max_level_ = 0;
  std::string db_id_;
  std::string comparator_;
  uint64_t log_number_ = 0;
  std::string replication_sequence_ = "";
  uint64_t manifest_update_sequence_ = 0;
  ReplicationEpochAdditions replication_epoch_additions_;
  uint64_t prev_log_number_ = 0;
  uint64_t next_file_number_ = 0;
  uint32_t max_column_family_ = 0;
  // The most recent WAL log number that is deleted
  uint64_t min_log_number_to_keep_ = 0;
  SequenceNumber last_sequence_ = 0;
  bool has_db_id_ = false;
  bool has_comparator_ = false;
  bool has_log_number_ = false;
  bool has_replication_sequence_ = false;
  bool has_manifest_update_sequence_ = false;
  bool has_prev_log_number_ = false;
  bool has_next_file_number_ = false;
  bool has_max_column_family_ = false;
  bool has_min_log_number_to_keep_ = false;
  bool has_last_sequence_ = false;
  bool has_persist_user_defined_timestamps_ = false;

  // Compaction cursors for round-robin compaction policy
  CompactCursors compact_cursors_;

  DeletedFiles deleted_files_;
  NewFiles new_files_;

  BlobFileAdditions blob_file_additions_;
  BlobFileGarbages blob_file_garbages_;

  WalAdditions wal_additions_;
  WalDeletion wal_deletion_;

  // Each version edit record should have column_family_ set
  // If it's not set, it is default (0)
  uint32_t column_family_ = 0;
  // a version edit can be either column_family add or
  // column_family drop. If it's column family add,
  // it also includes column family name.
  bool is_column_family_drop_ = false;
  bool is_column_family_add_ = false;
  std::string column_family_name_;

  bool is_in_atomic_group_ = false;
  uint32_t remaining_entries_ = 0;

  std::string full_history_ts_low_;
  bool persist_user_defined_timestamps_ = true;

  // Newly created table files and blob files are eligible for deletion if they
  // are not registered as live files after the background jobs creating them
  // have finished. In case committing the VersionEdit containing such changes
  // to manifest encountered an error, we want to quarantine these files from
  // deletion to avoid prematurely deleting files that ended up getting recorded
  // in Manifest as live files.
  // Since table files and blob files share the same file number space, we just
  // record the file number here.
  autovector<uint64_t> files_to_quarantine_;
};

}  // namespace ROCKSDB_NAMESPACE<|MERGE_RESOLUTION|>--- conflicted
+++ resolved
@@ -76,13 +76,10 @@
   kFullHistoryTsLow,
   kWalAddition2,
   kWalDeletion2,
-<<<<<<< HEAD
+  kPersistUserDefinedTimestamps,
 
   // RocksDB-Cloud forward compatible records
   kReplicationEpochAdd = ((1 << 16) | kTagSafeIgnoreMask)
-=======
-  kPersistUserDefinedTimestamps,
->>>>>>> 49ce8a10
 };
 
 enum NewFileCustomTag : uint32_t {
@@ -103,11 +100,8 @@
   kUniqueId = 12,
   kEpochNumber = 13,
   kCompensatedRangeDeletionSize = 14,
-<<<<<<< HEAD
-=======
   kTailSize = 15,
   kUserDefinedTimestampsPersisted = 16,
->>>>>>> 49ce8a10
 
   // If this bit for the custom tag is set, opening DB should fail if
   // we don't know this field.
@@ -207,12 +201,8 @@
   uint64_t compensated_file_size = 0;
   // These values can mutate, but they can only be read or written from
   // single-threaded LogAndApply thread
-<<<<<<< HEAD
-  uint64_t num_entries = 0;     // the number of entries.
-=======
   uint64_t num_entries =
       0;  // The number of entries, including deletions and range deletions.
->>>>>>> 49ce8a10
   // The number of deletion entries, including range deletions.
   uint64_t num_deletions = 0;
   uint64_t raw_key_size = 0;    // total uncompressed key size.
@@ -287,12 +277,8 @@
                uint64_t _epoch_number, const std::string& _file_checksum,
                const std::string& _file_checksum_func_name,
                UniqueId64x2 _unique_id,
-<<<<<<< HEAD
-               const uint64_t _compensated_range_deletion_size)
-=======
                const uint64_t _compensated_range_deletion_size,
                uint64_t _tail_size, bool _user_defined_timestamps_persisted)
->>>>>>> 49ce8a10
       : fd(file, file_path_id, file_size, smallest_seq, largest_seq),
         smallest(smallest_key),
         largest(largest_key),
@@ -540,12 +526,8 @@
                uint64_t epoch_number, const std::string& file_checksum,
                const std::string& file_checksum_func_name,
                const UniqueId64x2& unique_id,
-<<<<<<< HEAD
-               const uint64_t compensated_range_deletion_size) {
-=======
                const uint64_t compensated_range_deletion_size,
                uint64_t tail_size, bool user_defined_timestamps_persisted) {
->>>>>>> 49ce8a10
     assert(smallest_seqno <= largest_seqno);
     new_files_.emplace_back(
         level,
@@ -554,13 +536,9 @@
                      temperature, oldest_blob_file_number, oldest_ancester_time,
                      file_creation_time, epoch_number, file_checksum,
                      file_checksum_func_name, unique_id,
-<<<<<<< HEAD
-                     compensated_range_deletion_size));
-=======
                      compensated_range_deletion_size, tail_size,
                      user_defined_timestamps_persisted));
     files_to_quarantine_.push_back(file);
->>>>>>> 49ce8a10
     if (!HasLastSequence() || largest_seqno > GetLastSequence()) {
       SetLastSequence(largest_seqno);
     }
@@ -758,16 +736,15 @@
                 std::optional<size_t> ts_sz = std::nullopt) const;
   Status DecodeFrom(const Slice& src);
 
-<<<<<<< HEAD
   bool GetNextFileNumber(uint64_t* result) const {
     if (has_next_file_number_) {
       *result = next_file_number_;
     }
     return has_next_file_number_;
-=======
+  }
+
   const autovector<uint64_t>* GetFilesToQuarantineIfCommitFail() const {
     return &files_to_quarantine_;
->>>>>>> 49ce8a10
   }
 
   std::string DebugString(bool hex_key = false) const;
