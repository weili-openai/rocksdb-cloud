--- conflicted
+++ resolved
@@ -2147,10 +2147,6 @@
                           const int output_level, int output_path_id,
                           JobContext* job_context, LogBuffer* log_buffer,
                           CompactionJobInfo* compaction_job_info);
-<<<<<<< HEAD
-#endif  // ROCKSDB_LITE
-=======
->>>>>>> 49ce8a10
 
   ColumnFamilyData* GetColumnFamilyDataByName(const std::string& cf_name);
 
@@ -2166,13 +2162,10 @@
     // flush is considered complete.
     std::unordered_map<ColumnFamilyData*, uint64_t>
         cfd_to_max_mem_id_to_persist;
-<<<<<<< HEAD
-=======
 
 #ifndef NDEBUG
     int reschedule_count = 1;
 #endif /* !NDEBUG */
->>>>>>> 49ce8a10
   };
 
   // In case of atomic flush, generates a `FlushRequest` for the latest atomic
@@ -2852,13 +2845,6 @@
 
   // seqno_to_time_mapping_ stores the sequence number to time mapping, it's not
   // thread safe, both read and write need db mutex hold.
-<<<<<<< HEAD
-  SeqnoToTimeMapping seqno_time_mapping_;
-
-  // stop write token that is acquired when LockWal() is called. Destructed
-  // when UnlockWal() is called.
-  std::unique_ptr<WriteControllerToken> lock_wal_write_token_;
-=======
   SeqnoToTimeMapping seqno_to_time_mapping_;
 
   // Stop write token that is acquired when first LockWAL() is called.
@@ -2869,7 +2855,6 @@
   // The number of LockWAL called without matching UnlockWAL call.
   // See also lock_wal_write_token_
   uint32_t lock_wal_count_;
->>>>>>> 49ce8a10
 };
 
 class GetWithTimestampReadCallback : public ReadCallback {
