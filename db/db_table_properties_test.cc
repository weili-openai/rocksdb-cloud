//  Copyright (c) 2011-present, Facebook, Inc.  All rights reserved.
//  This source code is licensed under both the GPLv2 (found in the
//  COPYING file in the root directory) and Apache 2.0 License
//  (found in the LICENSE.Apache file in the root directory).
//
// Copyright (c) 2011 The LevelDB Authors. All rights reserved.
// Use of this source code is governed by a BSD-style license that can be
// found in the LICENSE file. See the AUTHORS file for names of contributors.

#include <unordered_set>
#include <vector>

#include "db/db_test_util.h"
#include "port/port.h"
#include "port/stack_trace.h"
#include "rocksdb/db.h"
#include "rocksdb/utilities/table_properties_collectors.h"
#include "table/format.h"
#include "test_util/testharness.h"
#include "test_util/testutil.h"
#include "util/random.h"

#ifndef ROCKSDB_LITE

namespace ROCKSDB_NAMESPACE {

// A helper function that ensures the table properties returned in
// `GetPropertiesOfAllTablesTest` is correct.
// This test assumes entries size is different for each of the tables.
namespace {

void VerifyTableProperties(DB* db, uint64_t expected_entries_size) {
  TablePropertiesCollection props;
  ASSERT_OK(db->GetPropertiesOfAllTables(&props));

  ASSERT_EQ(4U, props.size());
  std::unordered_set<uint64_t> unique_entries;

  // Indirect test
  uint64_t sum = 0;
  for (const auto& item : props) {
    unique_entries.insert(item.second->num_entries);
    sum += item.second->num_entries;
  }

  ASSERT_EQ(props.size(), unique_entries.size());
  ASSERT_EQ(expected_entries_size, sum);
}
}  // namespace

class DBTablePropertiesTest : public DBTestBase,
                              public testing::WithParamInterface<std::string> {
 public:
  DBTablePropertiesTest()
      : DBTestBase("/db_table_properties_test", /*env_do_fsync=*/false) {}
  TablePropertiesCollection TestGetPropertiesOfTablesInRange(
      std::vector<Range> ranges, std::size_t* num_properties = nullptr,
      std::size_t* num_files = nullptr);
};

TEST_F(DBTablePropertiesTest, GetPropertiesOfAllTablesTest) {
  Options options = CurrentOptions();
  options.level0_file_num_compaction_trigger = 8;
  Reopen(options);
  // Create 4 tables
  for (int table = 0; table < 4; ++table) {
    for (int i = 0; i < 10 + table; ++i) {
      ASSERT_OK(db_->Put(WriteOptions(), ToString(table * 100 + i), "val"));
    }
    ASSERT_OK(db_->Flush(FlushOptions()));
  }

  // 1. Read table properties directly from file
  Reopen(options);
  VerifyTableProperties(db_, 10 + 11 + 12 + 13);

  // 2. Put two tables to table cache and
  Reopen(options);
  // fetch key from 1st and 2nd table, which will internally place that table to
  // the table cache.
  for (int i = 0; i < 2; ++i) {
    Get(ToString(i * 100 + 0));
  }

  VerifyTableProperties(db_, 10 + 11 + 12 + 13);

  // 3. Put all tables to table cache
  Reopen(options);
  // fetch key from 1st and 2nd table, which will internally place that table to
  // the table cache.
  for (int i = 0; i < 4; ++i) {
    Get(ToString(i * 100 + 0));
  }
  VerifyTableProperties(db_, 10 + 11 + 12 + 13);
}

TablePropertiesCollection
DBTablePropertiesTest::TestGetPropertiesOfTablesInRange(
    std::vector<Range> ranges, std::size_t* num_properties,
    std::size_t* num_files) {

  // Since we deref zero element in the vector it can not be empty
  // otherwise we pass an address to some random memory
  EXPECT_GT(ranges.size(), 0U);
  // run the query
  TablePropertiesCollection props;
  EXPECT_OK(db_->GetPropertiesOfTablesInRange(
      db_->DefaultColumnFamily(), &ranges[0], ranges.size(), &props));

  // Make sure that we've received properties for those and for those files
  // only which fall within requested ranges
  std::vector<LiveFileMetaData> vmd;
  db_->GetLiveFilesMetaData(&vmd);
  for (auto& md : vmd) {
    std::string fn = md.db_path + md.name;
    bool in_range = false;
    for (auto& r : ranges) {
      // smallestkey < limit && largestkey >= start
      if (r.limit.compare(md.smallestkey) >= 0 &&
          r.start.compare(md.largestkey) <= 0) {
        in_range = true;
        EXPECT_GT(props.count(fn), 0);
      }
    }
    if (!in_range) {
      EXPECT_EQ(props.count(fn), 0);
    }
  }

  if (num_properties) {
    *num_properties = props.size();
  }

  if (num_files) {
    *num_files = vmd.size();
  }
  return props;
}

TEST_F(DBTablePropertiesTest, GetPropertiesOfTablesInRange) {
  // Fixed random sead
  Random rnd(301);

  Options options;
  options.create_if_missing = true;
  options.write_buffer_size = 4096;
  options.max_write_buffer_number = 2;
  options.level0_file_num_compaction_trigger = 2;
  options.level0_slowdown_writes_trigger = 2;
  options.level0_stop_writes_trigger = 2;
  options.target_file_size_base = 2048;
  options.max_bytes_for_level_base = 40960;
  options.max_bytes_for_level_multiplier = 4;
  options.hard_pending_compaction_bytes_limit = 16 * 1024;
  options.num_levels = 8;
  options.env = env_;

  DestroyAndReopen(options);

  // build a decent LSM
  for (int i = 0; i < 10000; i++) {
    ASSERT_OK(Put(test::RandomKey(&rnd, 5), rnd.RandomString(102)));
  }
  ASSERT_OK(Flush());
  ASSERT_OK(dbfull()->TEST_WaitForCompact());
  if (NumTableFilesAtLevel(0) == 0) {
    ASSERT_OK(Put(test::RandomKey(&rnd, 5), rnd.RandomString(102)));
    ASSERT_OK(Flush());
  }

  ASSERT_OK(db_->PauseBackgroundWork());

  // Ensure that we have at least L0, L1 and L2
  ASSERT_GT(NumTableFilesAtLevel(0), 0);
  ASSERT_GT(NumTableFilesAtLevel(1), 0);
  ASSERT_GT(NumTableFilesAtLevel(2), 0);

  // Query the largest range
  std::size_t num_properties, num_files;
  TestGetPropertiesOfTablesInRange(
      {Range(test::RandomKey(&rnd, 5, test::RandomKeyType::SMALLEST),
             test::RandomKey(&rnd, 5, test::RandomKeyType::LARGEST))},
      &num_properties, &num_files);
  ASSERT_EQ(num_properties, num_files);

  // Query the empty range
  TestGetPropertiesOfTablesInRange(
      {Range(test::RandomKey(&rnd, 5, test::RandomKeyType::LARGEST),
             test::RandomKey(&rnd, 5, test::RandomKeyType::SMALLEST))},
      &num_properties, &num_files);
  ASSERT_GT(num_files, 0);
  ASSERT_EQ(num_properties, 0);

  // Query the middle rangee
  TestGetPropertiesOfTablesInRange(
      {Range(test::RandomKey(&rnd, 5, test::RandomKeyType::MIDDLE),
             test::RandomKey(&rnd, 5, test::RandomKeyType::LARGEST))},
      &num_properties, &num_files);
  ASSERT_GT(num_files, 0);
  ASSERT_GT(num_files, num_properties);
  ASSERT_GT(num_properties, 0);

  // Query a bunch of random ranges
  for (int j = 0; j < 100; j++) {
    // create a bunch of ranges
    std::vector<std::string> random_keys;
    // Random returns numbers with zero included
    // when we pass empty ranges TestGetPropertiesOfTablesInRange()
    // derefs random memory in the empty ranges[0]
    // so want to be greater than zero and even since
    // the below loop requires that random_keys.size() to be even.
    auto n = 2 * (rnd.Uniform(50) + 1);

    for (uint32_t i = 0; i < n; ++i) {
      random_keys.push_back(test::RandomKey(&rnd, 5));
    }

    ASSERT_GT(random_keys.size(), 0U);
    ASSERT_EQ((random_keys.size() % 2), 0U);

    std::vector<Range> ranges;
    auto it = random_keys.begin();
    while (it != random_keys.end()) {
      ranges.push_back(Range(*it, *(it + 1)));
      it += 2;
    }

    TestGetPropertiesOfTablesInRange(std::move(ranges));
  }
}

TEST_F(DBTablePropertiesTest, GetColumnFamilyNameProperty) {
  std::string kExtraCfName = "pikachu";
  CreateAndReopenWithCF({kExtraCfName}, CurrentOptions());

  // Create one table per CF, then verify it was created with the column family
  // name property.
  for (uint32_t cf = 0; cf < 2; ++cf) {
    ASSERT_OK(Put(cf, "key", "val"));
    ASSERT_OK(Flush(cf));

    TablePropertiesCollection fname_to_props;
    ASSERT_OK(db_->GetPropertiesOfAllTables(handles_[cf], &fname_to_props));
    ASSERT_EQ(1U, fname_to_props.size());

    std::string expected_cf_name;
    if (cf > 0) {
      expected_cf_name = kExtraCfName;
    } else {
      expected_cf_name = kDefaultColumnFamilyName;
    }
    ASSERT_EQ(expected_cf_name,
              fname_to_props.begin()->second->column_family_name);
    ASSERT_EQ(cf, static_cast<uint32_t>(
                      fname_to_props.begin()->second->column_family_id));
  }
}

TEST_F(DBTablePropertiesTest, GetDbIdentifiersProperty) {
  CreateAndReopenWithCF({"goku"}, CurrentOptions());

  for (uint32_t cf = 0; cf < 2; ++cf) {
    ASSERT_OK(Put(cf, "key", "val"));
    ASSERT_OK(Put(cf, "foo", "bar"));
    ASSERT_OK(Flush(cf));

    TablePropertiesCollection fname_to_props;
    ASSERT_OK(db_->GetPropertiesOfAllTables(handles_[cf], &fname_to_props));
    ASSERT_EQ(1U, fname_to_props.size());

    std::string id, sid;
    ASSERT_OK(db_->GetDbIdentity(id));
    ASSERT_OK(db_->GetDbSessionId(sid));
    ASSERT_EQ(id, fname_to_props.begin()->second->db_id);
    ASSERT_EQ(sid, fname_to_props.begin()->second->db_session_id);
  }
}

class DBTableHostnamePropertyTest
    : public DBTestBase,
      public ::testing::WithParamInterface<std::tuple<int, std::string>> {
 public:
  DBTableHostnamePropertyTest()
      : DBTestBase("/db_table_hostname_property_test",
                   /*env_do_fsync=*/false) {}
};

TEST_P(DBTableHostnamePropertyTest, DbHostLocationProperty) {
  option_config_ = std::get<0>(GetParam());
  Options opts = CurrentOptions();
  std::string expected_host_id = std::get<1>(GetParam());
  ;
  if (expected_host_id == kHostnameForDbHostId) {
    ASSERT_OK(env_->GetHostNameString(&expected_host_id));
  } else {
    opts.db_host_id = expected_host_id;
  }
  CreateAndReopenWithCF({"goku"}, opts);

  for (uint32_t cf = 0; cf < 2; ++cf) {
    ASSERT_OK(Put(cf, "key", "val"));
    ASSERT_OK(Put(cf, "foo", "bar"));
    ASSERT_OK(Flush(cf));

    TablePropertiesCollection fname_to_props;
    ASSERT_OK(db_->GetPropertiesOfAllTables(handles_[cf], &fname_to_props));
    ASSERT_EQ(1U, fname_to_props.size());

    ASSERT_EQ(fname_to_props.begin()->second->db_host_id, expected_host_id);
  }
}

INSTANTIATE_TEST_CASE_P(
    DBTableHostnamePropertyTest, DBTableHostnamePropertyTest,
    ::testing::Values(
        // OptionConfig, override db_host_location
        std::make_tuple(DBTestBase::OptionConfig::kDefault,
                        kHostnameForDbHostId),
        std::make_tuple(DBTestBase::OptionConfig::kDefault, "foobar"),
        std::make_tuple(DBTestBase::OptionConfig::kDefault, ""),
        std::make_tuple(DBTestBase::OptionConfig::kPlainTableFirstBytePrefix,
                        kHostnameForDbHostId),
        std::make_tuple(DBTestBase::OptionConfig::kPlainTableFirstBytePrefix,
                        "foobar"),
        std::make_tuple(DBTestBase::OptionConfig::kPlainTableFirstBytePrefix,
                        "")));

class DeletionTriggeredCompactionTestListener : public EventListener {
 public:
  void OnCompactionBegin(DB* , const CompactionJobInfo& ci) override {
    ASSERT_EQ(ci.compaction_reason,
              CompactionReason::kFilesMarkedForCompaction);
  }

  void OnCompactionCompleted(DB* , const CompactionJobInfo& ci) override {
    ASSERT_EQ(ci.compaction_reason,
              CompactionReason::kFilesMarkedForCompaction);
  }
};

TEST_P(DBTablePropertiesTest, DeletionTriggeredCompactionMarking) {
  int kNumKeys = 1000;
  int kWindowSize = 100;
  int kNumDelsTrigger = 90;
  std::shared_ptr<TablePropertiesCollectorFactory> compact_on_del =
    NewCompactOnDeletionCollectorFactory(kWindowSize, kNumDelsTrigger);

  Options opts = CurrentOptions();
  opts.statistics = ROCKSDB_NAMESPACE::CreateDBStatistics();
  opts.table_properties_collector_factories.emplace_back(compact_on_del);

  if(GetParam() == "kCompactionStyleUniversal") {
    opts.compaction_style = kCompactionStyleUniversal;
  }
  Reopen(opts);

  // add an L1 file to prevent tombstones from dropping due to obsolescence
  // during flush
  ASSERT_OK(Put(Key(0), "val"));
  ASSERT_OK(Flush());
  MoveFilesToLevel(1);

  DeletionTriggeredCompactionTestListener *listener =
    new DeletionTriggeredCompactionTestListener();
  opts.listeners.emplace_back(listener);
  Reopen(opts);

  for (int i = 0; i < kNumKeys; ++i) {
    if (i >= kNumKeys - kWindowSize &&
        i < kNumKeys - kWindowSize + kNumDelsTrigger) {
      ASSERT_OK(Delete(Key(i)));
    } else {
      ASSERT_OK(Put(Key(i), "val"));
    }
  }
  ASSERT_OK(Flush());

  ASSERT_OK(dbfull()->TEST_WaitForCompact());
  ASSERT_EQ(0, NumTableFilesAtLevel(0));

  // Change the window size and deletion trigger and ensure new values take
  // effect
  kWindowSize = 50;
  kNumDelsTrigger = 40;
  static_cast<CompactOnDeletionCollectorFactory*>
    (compact_on_del.get())->SetWindowSize(kWindowSize);
  static_cast<CompactOnDeletionCollectorFactory*>
    (compact_on_del.get())->SetDeletionTrigger(kNumDelsTrigger);
  for (int i = 0; i < kNumKeys; ++i) {
    if (i >= kNumKeys - kWindowSize &&
        i < kNumKeys - kWindowSize + kNumDelsTrigger) {
      ASSERT_OK(Delete(Key(i)));
    } else {
      ASSERT_OK(Put(Key(i), "val"));
    }
  }
  ASSERT_OK(Flush());

  ASSERT_OK(dbfull()->TEST_WaitForCompact());
  ASSERT_EQ(0, NumTableFilesAtLevel(0));

  // Change the window size to disable delete triggered compaction
  kWindowSize = 0;
  static_cast<CompactOnDeletionCollectorFactory*>
    (compact_on_del.get())->SetWindowSize(kWindowSize);
  static_cast<CompactOnDeletionCollectorFactory*>
    (compact_on_del.get())->SetDeletionTrigger(kNumDelsTrigger);
  for (int i = 0; i < kNumKeys; ++i) {
    if (i >= kNumKeys - kWindowSize &&
        i < kNumKeys - kWindowSize + kNumDelsTrigger) {
      ASSERT_OK(Delete(Key(i)));
    } else {
      ASSERT_OK(Put(Key(i), "val"));
    }
  }
  ASSERT_OK(Flush());

  ASSERT_OK(dbfull()->TEST_WaitForCompact());
  ASSERT_EQ(1, NumTableFilesAtLevel(0));
  ASSERT_LT(0, opts.statistics->getTickerCount(COMPACT_WRITE_BYTES_MARKED));
  ASSERT_LT(0, opts.statistics->getTickerCount(COMPACT_READ_BYTES_MARKED));
}

TEST_P(DBTablePropertiesTest, RatioBasedDeletionTriggeredCompactionMarking) {
  constexpr int kNumKeys = 1000;
  constexpr int kWindowSize = 0;
  constexpr int kNumDelsTrigger = 0;
  constexpr double kDeletionRatio = 0.1;
  std::shared_ptr<TablePropertiesCollectorFactory> compact_on_del =
      NewCompactOnDeletionCollectorFactory(kWindowSize, kNumDelsTrigger,
                                           kDeletionRatio);

  Options opts = CurrentOptions();
  opts.statistics = ROCKSDB_NAMESPACE::CreateDBStatistics();
  opts.table_properties_collector_factories.emplace_back(compact_on_del);

  Reopen(opts);

  // Add an L2 file to prevent tombstones from dropping due to obsolescence
  // during flush
<<<<<<< HEAD
  Put(Key(0), "val");
  Flush();
=======
  ASSERT_OK(Put(Key(0), "val"));
  ASSERT_OK(Flush());
>>>>>>> 51b54092
  MoveFilesToLevel(2);

  auto* listener = new DeletionTriggeredCompactionTestListener();
  opts.listeners.emplace_back(listener);
  Reopen(opts);

  // Generate one L0 with kNumKeys Put.
  for (int i = 0; i < kNumKeys; ++i) {
    ASSERT_OK(Put(Key(i), "not important"));
  }
  ASSERT_OK(Flush());

  // Generate another L0 with kNumKeys Delete.
  // This file, due to deletion ratio, will trigger compaction: 2@0 files to L1.
  // The resulting L1 file has only one tombstone for user key 'Key(0)'.
  // Again, due to deletion ratio, a compaction will be triggered: 1@1 + 1@2
  // files to L2. However, the resulting file is empty because the tombstone
  // and value are both dropped.
  for (int i = 0; i < kNumKeys; ++i) {
    ASSERT_OK(Delete(Key(i)));
  }
  ASSERT_OK(Flush());

  ASSERT_OK(dbfull()->TEST_WaitForCompact());
  for (int i = 0; i < 3; ++i) {
    ASSERT_EQ(0, NumTableFilesAtLevel(i));
  }
}

INSTANTIATE_TEST_CASE_P(
    DBTablePropertiesTest,
    DBTablePropertiesTest,
    ::testing::Values(
      "kCompactionStyleLevel",
      "kCompactionStyleUniversal"
      ));

}  // namespace ROCKSDB_NAMESPACE

#endif  // ROCKSDB_LITE

int main(int argc, char** argv) {
  ROCKSDB_NAMESPACE::port::InstallStackTraceHandler();
  ::testing::InitGoogleTest(&argc, argv);
  return RUN_ALL_TESTS();
}<|MERGE_RESOLUTION|>--- conflicted
+++ resolved
@@ -438,13 +438,8 @@
 
   // Add an L2 file to prevent tombstones from dropping due to obsolescence
   // during flush
-<<<<<<< HEAD
-  Put(Key(0), "val");
-  Flush();
-=======
   ASSERT_OK(Put(Key(0), "val"));
   ASSERT_OK(Flush());
->>>>>>> 51b54092
   MoveFilesToLevel(2);
 
   auto* listener = new DeletionTriggeredCompactionTestListener();
