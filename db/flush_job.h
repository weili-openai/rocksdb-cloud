//  Copyright (c) 2011-present, Facebook, Inc.  All rights reserved.
//  This source code is licensed under both the GPLv2 (found in the
//  COPYING file in the root directory) and Apache 2.0 License
//  (found in the LICENSE.Apache file in the root directory).
//
// Copyright (c) 2011 The LevelDB Authors. All rights reserved.
// Use of this source code is governed by a BSD-style license that can be
// found in the LICENSE file. See the AUTHORS file for names of contributors.
#pragma once

#include <atomic>
#include <deque>
#include <limits>
#include <list>
#include <set>
#include <string>
#include <utility>
#include <vector>

#include "db/column_family.h"
#include "db/dbformat.h"
#include "db/flush_scheduler.h"
#include "db/internal_stats.h"
#include "db/job_context.h"
#include "db/log_writer.h"
#include "db/logs_with_prep_tracker.h"
#include "db/memtable_list.h"
#include "db/snapshot_impl.h"
#include "db/version_edit.h"
#include "db/write_controller.h"
#include "db/write_thread.h"
#include "logging/event_logger.h"
#include "monitoring/instrumented_mutex.h"
#include "options/db_options.h"
#include "port/port.h"
#include "rocksdb/db.h"
#include "rocksdb/env.h"
#include "rocksdb/listener.h"
#include "rocksdb/memtablerep.h"
#include "rocksdb/transaction_log.h"
#include "table/scoped_arena_iterator.h"
#include "util/autovector.h"
#include "util/stop_watch.h"
#include "util/thread_local.h"

namespace ROCKSDB_NAMESPACE {

class DBImpl;
class MemTable;
class SnapshotChecker;
class TableCache;
class Version;
class VersionEdit;
class VersionSet;
class Arena;

class FlushJob {
 public:
  // TODO(icanadi) make effort to reduce number of parameters here
  // IMPORTANT: mutable_cf_options needs to be alive while FlushJob is alive
  FlushJob(const std::string& dbname, ColumnFamilyData* cfd,
           const ImmutableDBOptions& db_options,
           const MutableCFOptions& mutable_cf_options,
           const uint64_t* max_memtable_id, const FileOptions& file_options,
           VersionSet* versions, InstrumentedMutex* db_mutex,
           std::atomic<bool>* shutting_down,
           std::vector<SequenceNumber> existing_snapshots,
           SequenceNumber earliest_write_conflict_snapshot,
           SnapshotChecker* snapshot_checker, JobContext* job_context,
           LogBuffer* log_buffer, FSDirectory* db_directory,
           FSDirectory* output_file_directory,
           CompressionType output_compression, Statistics* stats,
           EventLogger* event_logger, bool measure_io_stats,
           const bool sync_output_directory, const bool write_manifest,
           Env::Priority thread_pri, const std::shared_ptr<IOTracer>& io_tracer,
           const std::string& db_id = "",
           const std::string& db_session_id = "");

  ~FlushJob();

  // Require db_mutex held.
  // Once PickMemTable() is called, either Run() or Cancel() has to be called.
  void PickMemTable();
  Status Run(LogsWithPrepTracker* prep_tracker = nullptr,
             FileMetaData* file_meta = nullptr);
  void Cancel();
  const autovector<MemTable*>& GetMemTables() const { return mems_; }

#ifndef ROCKSDB_LITE
  std::list<std::unique_ptr<FlushJobInfo>>* GetCommittedFlushJobsInfo() {
    return &committed_flush_jobs_info_;
  }
#endif  // !ROCKSDB_LITE

  // Return the IO status
  IOStatus io_status() const { return io_status_; }

 private:
  void ReportStartedFlush();
  void ReportFlushInputSize(const autovector<MemTable*>& mems);
  void RecordFlushIOStats();
  Status WriteLevel0Table();
#ifndef ROCKSDB_LITE
  std::unique_ptr<FlushJobInfo> GetFlushJobInfo() const;
#endif  // !ROCKSDB_LITE

  const std::string& dbname_;
  const std::string db_id_;
  const std::string db_session_id_;
  ColumnFamilyData* cfd_;
  const ImmutableDBOptions& db_options_;
  const MutableCFOptions& mutable_cf_options_;
  // Pointer to a variable storing the largest memtable id to flush in this
  // flush job. RocksDB uses this variable to select the memtables to flush in
  // this job. All memtables in this column family with an ID smaller than or
  // equal to *max_memtable_id_ will be selected for flush. If null, then all
  // memtables in the column family will be selected.
  const uint64_t* max_memtable_id_;
  const FileOptions file_options_;
  VersionSet* versions_;
  InstrumentedMutex* db_mutex_;
  std::atomic<bool>* shutting_down_;
  std::vector<SequenceNumber> existing_snapshots_;
  SequenceNumber earliest_write_conflict_snapshot_;
  SnapshotChecker* snapshot_checker_;
  JobContext* job_context_;
  LogBuffer* log_buffer_;
  FSDirectory* db_directory_;
  FSDirectory* output_file_directory_;
  CompressionType output_compression_;
  Statistics* stats_;
  EventLogger* event_logger_;
  TableProperties table_properties_;
  bool measure_io_stats_;
  // True if this flush job should call fsync on the output directory. False
  // otherwise.
  // Usually sync_output_directory_ is true. A flush job needs to call sync on
  // the output directory before committing to the MANIFEST.
  // However, an individual flush job does not have to call sync on the output
  // directory if it is part of an atomic flush. After all flush jobs in the
  // atomic flush succeed, call sync once on each distinct output directory.
  const bool sync_output_directory_;
  // True if this flush job should write to MANIFEST after successfully
  // flushing memtables. False otherwise.
  // Usually write_manifest_ is true. A flush job commits to the MANIFEST after
  // flushing the memtables.
  // However, an individual flush job cannot rashly write to the MANIFEST
  // immediately after it finishes the flush if it is part of an atomic flush.
  // In this case, only after all flush jobs succeed in flush can RocksDB
  // commit to the MANIFEST.
  const bool write_manifest_;
  // The current flush job can commit flush result of a concurrent flush job.
  // We collect FlushJobInfo of all jobs committed by current job and fire
  // OnFlushCompleted for them.
  std::list<std::unique_ptr<FlushJobInfo>> committed_flush_jobs_info_;

  // Variables below are set by PickMemTable():
  FileMetaData meta_;
  autovector<MemTable*> mems_;
  VersionEdit* edit_;
  Version* base_;
  bool pick_memtable_called;
  Env::Priority thread_pri_;
  IOStatus io_status_;
<<<<<<< HEAD
=======

  const std::shared_ptr<IOTracer> io_tracer_;
>>>>>>> ed431616
};

}  // namespace ROCKSDB_NAMESPACE<|MERGE_RESOLUTION|>--- conflicted
+++ resolved
@@ -162,11 +162,8 @@
   bool pick_memtable_called;
   Env::Priority thread_pri_;
   IOStatus io_status_;
-<<<<<<< HEAD
-=======
 
   const std::shared_ptr<IOTracer> io_tracer_;
->>>>>>> ed431616
 };
 
 }  // namespace ROCKSDB_NAMESPACE