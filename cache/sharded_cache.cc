--- conflicted
+++ resolved
@@ -20,15 +20,10 @@
 namespace rocksdb {
 
 ShardedCache::ShardedCache(size_t capacity, int num_shard_bits,
-<<<<<<< HEAD
-                           bool strict_capacity_limit)
-    : num_shard_bits_(num_shard_bits),
-=======
                            bool strict_capacity_limit,
                            std::shared_ptr<MemoryAllocator> allocator)
     : Cache(std::move(allocator)),
       num_shard_bits_(num_shard_bits),
->>>>>>> 641fae60
       capacity_(capacity),
       strict_capacity_limit_(strict_capacity_limit),
       last_id_(1) {}
@@ -149,12 +144,9 @@
              strict_capacity_limit_);
     ret.append(buffer);
   }
-<<<<<<< HEAD
-=======
   snprintf(buffer, kBufferSize, "    memory_allocator : %s\n",
            memory_allocator() ? memory_allocator()->Name() : "None");
   ret.append(buffer);
->>>>>>> 641fae60
   ret.append(GetShard(0)->GetPrintableOptions());
   return ret;
 }
