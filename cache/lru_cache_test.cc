//  Copyright (c) 2011-present, Facebook, Inc.  All rights reserved.
//  This source code is licensed under both the GPLv2 (found in the
//  COPYING file in the root directory) and Apache 2.0 License
//  (found in the LICENSE.Apache file in the root directory).

#include "cache/lru_cache.h"

#include <memory>
#include <string>
#include <vector>

#include "cache/cache_key.h"
#include "cache/clock_cache.h"
#include "cache_helpers.h"
#include "db/db_test_util.h"
#include "file/sst_file_manager_impl.h"
#include "port/port.h"
#include "port/stack_trace.h"
#include "rocksdb/cache.h"
#include "rocksdb/io_status.h"
#include "rocksdb/sst_file_manager.h"
#include "rocksdb/utilities/cache_dump_load.h"
#include "test_util/secondary_cache_test_util.h"
#include "test_util/testharness.h"
#include "typed_cache.h"
#include "util/coding.h"
#include "util/random.h"
#include "utilities/cache_dump_load_impl.h"
#include "utilities/fault_injection_fs.h"

namespace ROCKSDB_NAMESPACE {

class LRUCacheTest : public testing::Test {
 public:
  LRUCacheTest() {}
  ~LRUCacheTest() override { DeleteCache(); }

  void DeleteCache() {
    if (cache_ != nullptr) {
      cache_->~LRUCacheShard();
      port::cacheline_aligned_free(cache_);
      cache_ = nullptr;
    }
  }

  void NewCache(size_t capacity, double high_pri_pool_ratio = 0.0,
                double low_pri_pool_ratio = 1.0,
                bool use_adaptive_mutex = kDefaultToAdaptiveMutex) {
    DeleteCache();
    cache_ = reinterpret_cast<LRUCacheShard*>(
        port::cacheline_aligned_alloc(sizeof(LRUCacheShard)));
    new (cache_) LRUCacheShard(capacity, /*strict_capacity_limit=*/false,
                               high_pri_pool_ratio, low_pri_pool_ratio,
                               use_adaptive_mutex, kDontChargeCacheMetadata,
                               /*max_upper_hash_bits=*/24,
<<<<<<< HEAD
                               /*allocator*/ nullptr,
                               /*secondary_cache=*/nullptr);
=======
                               /*allocator*/ nullptr, &eviction_callback_);
>>>>>>> 49ce8a10
  }

  void Insert(const std::string& key,
              Cache::Priority priority = Cache::Priority::LOW) {
    EXPECT_OK(cache_->Insert(key, 0 /*hash*/, nullptr /*value*/,
                             &kNoopCacheItemHelper, 1 /*charge*/,
                             nullptr /*handle*/, priority));
  }

  void Insert(char key, Cache::Priority priority = Cache::Priority::LOW) {
    Insert(std::string(1, key), priority);
  }

  bool Lookup(const std::string& key) {
    auto handle = cache_->Lookup(key, 0 /*hash*/, nullptr, nullptr,
<<<<<<< HEAD
                                 Cache::Priority::LOW, true, nullptr);
=======
                                 Cache::Priority::LOW, nullptr);
>>>>>>> 49ce8a10
    if (handle) {
      cache_->Release(handle, true /*useful*/, false /*erase*/);
      return true;
    }
    return false;
  }

  bool Lookup(char key) { return Lookup(std::string(1, key)); }

  void Erase(const std::string& key) { cache_->Erase(key, 0 /*hash*/); }

  void ValidateLRUList(std::vector<std::string> keys,
                       size_t num_high_pri_pool_keys = 0,
                       size_t num_low_pri_pool_keys = 0,
                       size_t num_bottom_pri_pool_keys = 0) {
    LRUHandle* lru;
    LRUHandle* lru_low_pri;
    LRUHandle* lru_bottom_pri;
    cache_->TEST_GetLRUList(&lru, &lru_low_pri, &lru_bottom_pri);

    LRUHandle* iter = lru;

    bool in_low_pri_pool = false;
    bool in_high_pri_pool = false;

    size_t high_pri_pool_keys = 0;
    size_t low_pri_pool_keys = 0;
    size_t bottom_pri_pool_keys = 0;

    if (iter == lru_bottom_pri) {
      in_low_pri_pool = true;
      in_high_pri_pool = false;
    }
    if (iter == lru_low_pri) {
      in_low_pri_pool = false;
      in_high_pri_pool = true;
    }

    for (const auto& key : keys) {
      iter = iter->next;
      ASSERT_NE(lru, iter);
      ASSERT_EQ(key, iter->key().ToString());
      ASSERT_EQ(in_high_pri_pool, iter->InHighPriPool());
      ASSERT_EQ(in_low_pri_pool, iter->InLowPriPool());
      if (in_high_pri_pool) {
        ASSERT_FALSE(iter->InLowPriPool());
        high_pri_pool_keys++;
      } else if (in_low_pri_pool) {
        ASSERT_FALSE(iter->InHighPriPool());
        low_pri_pool_keys++;
      } else {
        bottom_pri_pool_keys++;
      }
      if (iter == lru_bottom_pri) {
        ASSERT_FALSE(in_low_pri_pool);
        ASSERT_FALSE(in_high_pri_pool);
        in_low_pri_pool = true;
        in_high_pri_pool = false;
      }
      if (iter == lru_low_pri) {
        ASSERT_TRUE(in_low_pri_pool);
        ASSERT_FALSE(in_high_pri_pool);
        in_low_pri_pool = false;
        in_high_pri_pool = true;
      }
    }
    ASSERT_EQ(lru, iter->next);
    ASSERT_FALSE(in_low_pri_pool);
    ASSERT_TRUE(in_high_pri_pool);
    ASSERT_EQ(num_high_pri_pool_keys, high_pri_pool_keys);
    ASSERT_EQ(num_low_pri_pool_keys, low_pri_pool_keys);
    ASSERT_EQ(num_bottom_pri_pool_keys, bottom_pri_pool_keys);
  }

 private:
  LRUCacheShard* cache_ = nullptr;
  Cache::EvictionCallback eviction_callback_;
};

TEST_F(LRUCacheTest, BasicLRU) {
  NewCache(5);
  for (char ch = 'a'; ch <= 'e'; ch++) {
    Insert(ch);
  }
  ValidateLRUList({"a", "b", "c", "d", "e"}, 0, 5);
  for (char ch = 'x'; ch <= 'z'; ch++) {
    Insert(ch);
  }
  ValidateLRUList({"d", "e", "x", "y", "z"}, 0, 5);
  ASSERT_FALSE(Lookup("b"));
  ValidateLRUList({"d", "e", "x", "y", "z"}, 0, 5);
  ASSERT_TRUE(Lookup("e"));
  ValidateLRUList({"d", "x", "y", "z", "e"}, 0, 5);
  ASSERT_TRUE(Lookup("z"));
  ValidateLRUList({"d", "x", "y", "e", "z"}, 0, 5);
  Erase("x");
  ValidateLRUList({"d", "y", "e", "z"}, 0, 4);
  ASSERT_TRUE(Lookup("d"));
  ValidateLRUList({"y", "e", "z", "d"}, 0, 4);
  Insert("u");
  ValidateLRUList({"y", "e", "z", "d", "u"}, 0, 5);
  Insert("v");
  ValidateLRUList({"e", "z", "d", "u", "v"}, 0, 5);
}

TEST_F(LRUCacheTest, LowPriorityMidpointInsertion) {
  // Allocate 2 cache entries to high-pri pool and 3 to low-pri pool.
  NewCache(5, /* high_pri_pool_ratio */ 0.40, /* low_pri_pool_ratio */ 0.60);

  Insert("a", Cache::Priority::LOW);
  Insert("b", Cache::Priority::LOW);
  Insert("c", Cache::Priority::LOW);
  Insert("x", Cache::Priority::HIGH);
  Insert("y", Cache::Priority::HIGH);
  ValidateLRUList({"a", "b", "c", "x", "y"}, 2, 3);

  // Low-pri entries inserted to the tail of low-pri list (the midpoint).
  // After lookup, it will move to the tail of the full list.
  Insert("d", Cache::Priority::LOW);
  ValidateLRUList({"b", "c", "d", "x", "y"}, 2, 3);
  ASSERT_TRUE(Lookup("d"));
  ValidateLRUList({"b", "c", "x", "y", "d"}, 2, 3);

  // High-pri entries will be inserted to the tail of full list.
  Insert("z", Cache::Priority::HIGH);
  ValidateLRUList({"c", "x", "y", "d", "z"}, 2, 3);
}

TEST_F(LRUCacheTest, BottomPriorityMidpointInsertion) {
  // Allocate 2 cache entries to high-pri pool and 2 to low-pri pool.
  NewCache(6, /* high_pri_pool_ratio */ 0.35, /* low_pri_pool_ratio */ 0.35);

  Insert("a", Cache::Priority::BOTTOM);
  Insert("b", Cache::Priority::BOTTOM);
  Insert("i", Cache::Priority::LOW);
  Insert("j", Cache::Priority::LOW);
  Insert("x", Cache::Priority::HIGH);
  Insert("y", Cache::Priority::HIGH);
  ValidateLRUList({"a", "b", "i", "j", "x", "y"}, 2, 2, 2);

  // Low-pri entries will be inserted to the tail of low-pri list (the
  // midpoint). After lookup, 'k' will move to the tail of the full list, and
  // 'x' will spill over to the low-pri pool.
  Insert("k", Cache::Priority::LOW);
  ValidateLRUList({"b", "i", "j", "k", "x", "y"}, 2, 2, 2);
  ASSERT_TRUE(Lookup("k"));
  ValidateLRUList({"b", "i", "j", "x", "y", "k"}, 2, 2, 2);

  // High-pri entries will be inserted to the tail of full list. Although y was
  // inserted with high priority, it got spilled over to the low-pri pool. As
  // a result, j also got spilled over to the bottom-pri pool.
  Insert("z", Cache::Priority::HIGH);
  ValidateLRUList({"i", "j", "x", "y", "k", "z"}, 2, 2, 2);
  Erase("x");
  ValidateLRUList({"i", "j", "y", "k", "z"}, 2, 1, 2);
  Erase("y");
  ValidateLRUList({"i", "j", "k", "z"}, 2, 0, 2);

  // Bottom-pri entries will be inserted to the tail of bottom-pri list.
  Insert("c", Cache::Priority::BOTTOM);
  ValidateLRUList({"i", "j", "c", "k", "z"}, 2, 0, 3);
  Insert("d", Cache::Priority::BOTTOM);
  ValidateLRUList({"i", "j", "c", "d", "k", "z"}, 2, 0, 4);
  Insert("e", Cache::Priority::BOTTOM);
  ValidateLRUList({"j", "c", "d", "e", "k", "z"}, 2, 0, 4);

  // Low-pri entries will be inserted to the tail of low-pri list (the
  // midpoint).
  Insert("l", Cache::Priority::LOW);
  ValidateLRUList({"c", "d", "e", "l", "k", "z"}, 2, 1, 3);
  Insert("m", Cache::Priority::LOW);
  ValidateLRUList({"d", "e", "l", "m", "k", "z"}, 2, 2, 2);

  Erase("k");
  ValidateLRUList({"d", "e", "l", "m", "z"}, 1, 2, 2);
  Erase("z");
  ValidateLRUList({"d", "e", "l", "m"}, 0, 2, 2);

  // Bottom-pri entries will be inserted to the tail of bottom-pri list.
  Insert("f", Cache::Priority::BOTTOM);
  ValidateLRUList({"d", "e", "f", "l", "m"}, 0, 2, 3);
  Insert("g", Cache::Priority::BOTTOM);
  ValidateLRUList({"d", "e", "f", "g", "l", "m"}, 0, 2, 4);

  // High-pri entries will be inserted to the tail of full list.
  Insert("o", Cache::Priority::HIGH);
  ValidateLRUList({"e", "f", "g", "l", "m", "o"}, 1, 2, 3);
  Insert("p", Cache::Priority::HIGH);
  ValidateLRUList({"f", "g", "l", "m", "o", "p"}, 2, 2, 2);
}

TEST_F(LRUCacheTest, EntriesWithPriority) {
  // Allocate 2 cache entries to high-pri pool and 2 to low-pri pool.
  NewCache(6, /* high_pri_pool_ratio */ 0.35, /* low_pri_pool_ratio */ 0.35);

  Insert("a", Cache::Priority::LOW);
  Insert("b", Cache::Priority::LOW);
  ValidateLRUList({"a", "b"}, 0, 2, 0);
  // Low-pri entries can overflow to bottom-pri pool.
  Insert("c", Cache::Priority::LOW);
  ValidateLRUList({"a", "b", "c"}, 0, 2, 1);

  // Bottom-pri entries can take high-pri pool capacity if available
  Insert("t", Cache::Priority::LOW);
  Insert("u", Cache::Priority::LOW);
  ValidateLRUList({"a", "b", "c", "t", "u"}, 0, 2, 3);
  Insert("v", Cache::Priority::LOW);
  ValidateLRUList({"a", "b", "c", "t", "u", "v"}, 0, 2, 4);
  Insert("w", Cache::Priority::LOW);
  ValidateLRUList({"b", "c", "t", "u", "v", "w"}, 0, 2, 4);

  Insert("X", Cache::Priority::HIGH);
  Insert("Y", Cache::Priority::HIGH);
  ValidateLRUList({"t", "u", "v", "w", "X", "Y"}, 2, 2, 2);

  // After lookup, the high-pri entry 'X' got spilled over to the low-pri pool.
  // The low-pri entry 'v' got spilled over to the bottom-pri pool.
  Insert("Z", Cache::Priority::HIGH);
  ValidateLRUList({"u", "v", "w", "X", "Y", "Z"}, 2, 2, 2);

  // Low-pri entries will be inserted to head of low-pri pool.
  Insert("a", Cache::Priority::LOW);
  ValidateLRUList({"v", "w", "X", "a", "Y", "Z"}, 2, 2, 2);

  // After lookup, the high-pri entry 'Y' got spilled over to the low-pri pool.
  // The low-pri entry 'X' got spilled over to the bottom-pri pool.
  ASSERT_TRUE(Lookup("v"));
  ValidateLRUList({"w", "X", "a", "Y", "Z", "v"}, 2, 2, 2);

  // After lookup, the high-pri entry 'Z' got spilled over to the low-pri pool.
  // The low-pri entry 'a' got spilled over to the bottom-pri pool.
  ASSERT_TRUE(Lookup("X"));
  ValidateLRUList({"w", "a", "Y", "Z", "v", "X"}, 2, 2, 2);

  // After lookup, the low pri entry 'Z' got promoted back to high-pri pool. The
  // high-pri entry 'v' got spilled over to the low-pri pool.
  ASSERT_TRUE(Lookup("Z"));
  ValidateLRUList({"w", "a", "Y", "v", "X", "Z"}, 2, 2, 2);

  Erase("Y");
  ValidateLRUList({"w", "a", "v", "X", "Z"}, 2, 1, 2);
  Erase("X");
  ValidateLRUList({"w", "a", "v", "Z"}, 1, 1, 2);

  Insert("d", Cache::Priority::LOW);
  Insert("e", Cache::Priority::LOW);
  ValidateLRUList({"w", "a", "v", "d", "e", "Z"}, 1, 2, 3);

  Insert("f", Cache::Priority::LOW);
  Insert("g", Cache::Priority::LOW);
  ValidateLRUList({"v", "d", "e", "f", "g", "Z"}, 1, 2, 3);
  ASSERT_TRUE(Lookup("d"));
  ValidateLRUList({"v", "e", "f", "g", "Z", "d"}, 2, 2, 2);

  // Erase some entries.
  Erase("e");
  Erase("f");
  Erase("Z");
  ValidateLRUList({"v", "g", "d"}, 1, 1, 1);

  // Bottom-pri entries can take low- and high-pri pool capacity if available
  Insert("o", Cache::Priority::BOTTOM);
  ValidateLRUList({"v", "o", "g", "d"}, 1, 1, 2);
  Insert("p", Cache::Priority::BOTTOM);
  ValidateLRUList({"v", "o", "p", "g", "d"}, 1, 1, 3);
  Insert("q", Cache::Priority::BOTTOM);
  ValidateLRUList({"v", "o", "p", "q", "g", "d"}, 1, 1, 4);

  // High-pri entries can overflow to low-pri pool, and bottom-pri entries will
  // be evicted.
  Insert("x", Cache::Priority::HIGH);
  ValidateLRUList({"o", "p", "q", "g", "d", "x"}, 2, 1, 3);
  Insert("y", Cache::Priority::HIGH);
  ValidateLRUList({"p", "q", "g", "d", "x", "y"}, 2, 2, 2);
  Insert("z", Cache::Priority::HIGH);
  ValidateLRUList({"q", "g", "d", "x", "y", "z"}, 2, 2, 2);

  // 'g' is bottom-pri before this lookup, it will be inserted to head of
  // high-pri pool after lookup.
  ASSERT_TRUE(Lookup("g"));
  ValidateLRUList({"q", "d", "x", "y", "z", "g"}, 2, 2, 2);

  // High-pri entries will be inserted to head of high-pri pool after lookup.
  ASSERT_TRUE(Lookup("z"));
  ValidateLRUList({"q", "d", "x", "y", "g", "z"}, 2, 2, 2);

  // Bottom-pri entries will be inserted to head of high-pri pool after lookup.
  ASSERT_TRUE(Lookup("d"));
  ValidateLRUList({"q", "x", "y", "g", "z", "d"}, 2, 2, 2);

  // Bottom-pri entries will be inserted to the tail of bottom-pri list.
  Insert("m", Cache::Priority::BOTTOM);
  ValidateLRUList({"x", "m", "y", "g", "z", "d"}, 2, 2, 2);

  // Bottom-pri entries will be inserted to head of high-pri pool after lookup.
  ASSERT_TRUE(Lookup("m"));
  ValidateLRUList({"x", "y", "g", "z", "d", "m"}, 2, 2, 2);
}

namespace clock_cache {

template <class ClockCache>
class ClockCacheTest : public testing::Test {
 public:
<<<<<<< HEAD
  using Shard = HyperClockCache::Shard;
  using Table = HyperClockTable;
  using HandleImpl = Shard::HandleImpl;
=======
  using Shard = typename ClockCache::Shard;
  using Table = typename Shard::Table;
  using TableOpts = typename Table::Opts;
>>>>>>> 49ce8a10

  ClockCacheTest() {}
  ~ClockCacheTest() override { DeleteShard(); }

  void DeleteShard() {
    if (shard_ != nullptr) {
      shard_->~ClockCacheShard();
      port::cacheline_aligned_free(shard_);
      shard_ = nullptr;
    }
  }

  void NewShard(size_t capacity, bool strict_capacity_limit = true) {
    DeleteShard();
    shard_ =
        reinterpret_cast<Shard*>(port::cacheline_aligned_alloc(sizeof(Shard)));

<<<<<<< HEAD
    Table::Opts opts;
    opts.estimated_value_size = 1;
    new (shard_) Shard(capacity, strict_capacity_limit,
                       kDontChargeCacheMetadata, /*allocator*/ nullptr, opts);
=======
    TableOpts opts{1 /*value_size*/};
    new (shard_)
        Shard(capacity, strict_capacity_limit, kDontChargeCacheMetadata,
              /*allocator*/ nullptr, &eviction_callback_, &hash_seed_, opts);
>>>>>>> 49ce8a10
  }

  Status Insert(const UniqueId64x2& hashed_key,
                Cache::Priority priority = Cache::Priority::LOW) {
    return shard_->Insert(TestKey(hashed_key), hashed_key, nullptr /*value*/,
                          &kNoopCacheItemHelper, 1 /*charge*/,
                          nullptr /*handle*/, priority);
  }

  Status Insert(char key, Cache::Priority priority = Cache::Priority::LOW) {
    return Insert(TestHashedKey(key), priority);
  }

  Status InsertWithLen(char key, size_t len) {
    std::string skey(len, key);
    return shard_->Insert(skey, TestHashedKey(key), nullptr /*value*/,
                          &kNoopCacheItemHelper, 1 /*charge*/,
                          nullptr /*handle*/, Cache::Priority::LOW);
  }

  bool Lookup(const Slice& key, const UniqueId64x2& hashed_key,
              bool useful = true) {
    auto handle = shard_->Lookup(key, hashed_key);
    if (handle) {
      shard_->Release(handle, useful, /*erase_if_last_ref=*/false);
      return true;
    }
    return false;
  }

  bool Lookup(const UniqueId64x2& hashed_key, bool useful = true) {
    return Lookup(TestKey(hashed_key), hashed_key, useful);
  }

  bool Lookup(char key, bool useful = true) {
    return Lookup(TestHashedKey(key), useful);
  }

  void Erase(char key) {
    UniqueId64x2 hashed_key = TestHashedKey(key);
    shard_->Erase(TestKey(hashed_key), hashed_key);
  }

  static inline Slice TestKey(const UniqueId64x2& hashed_key) {
    return Slice(reinterpret_cast<const char*>(&hashed_key), 16U);
  }

  static inline UniqueId64x2 TestHashedKey(char key) {
    // For testing hash near-collision behavior, put the variance in
    // hashed_key in bits that are unlikely to be used as hash bits.
    return {(static_cast<uint64_t>(key) << 56) + 1234U, 5678U};
  }

  Shard* shard_ = nullptr;
<<<<<<< HEAD
=======

 private:
  Cache::EvictionCallback eviction_callback_;
  uint32_t hash_seed_ = 0;
>>>>>>> 49ce8a10
};

using ClockCacheTypes =
    ::testing::Types<AutoHyperClockCache, FixedHyperClockCache>;
TYPED_TEST_CASE(ClockCacheTest, ClockCacheTypes);

TYPED_TEST(ClockCacheTest, Misc) {
  this->NewShard(3);
  // NOTE: templated base class prevents simple naming of inherited members,
  // so lots of `this->`
  auto& shard = *this->shard_;

  // Key size stuff
  EXPECT_OK(this->InsertWithLen('a', 16));
  EXPECT_NOK(this->InsertWithLen('b', 15));
  EXPECT_OK(this->InsertWithLen('b', 16));
  EXPECT_NOK(this->InsertWithLen('c', 17));
  EXPECT_NOK(this->InsertWithLen('d', 1000));
  EXPECT_NOK(this->InsertWithLen('e', 11));
  EXPECT_NOK(this->InsertWithLen('f', 0));

  // Some of this is motivated by code coverage
  std::string wrong_size_key(15, 'x');
  EXPECT_FALSE(this->Lookup(wrong_size_key, this->TestHashedKey('x')));
  EXPECT_FALSE(shard.Ref(nullptr));
  EXPECT_FALSE(shard.Release(nullptr));
  shard.Erase(wrong_size_key, this->TestHashedKey('x'));  // no-op
}

<<<<<<< HEAD
TEST_F(ClockCacheTest, Limits) {
  constexpr size_t kCapacity = 3;
  NewShard(kCapacity, false /*strict_capacity_limit*/);
=======
TYPED_TEST(ClockCacheTest, Limits) {
  constexpr size_t kCapacity = 64;
  this->NewShard(kCapacity, false /*strict_capacity_limit*/);
  auto& shard = *this->shard_;
  using HandleImpl = typename ClockCacheTest<TypeParam>::Shard::HandleImpl;

>>>>>>> 49ce8a10
  for (bool strict_capacity_limit : {false, true, false}) {
    SCOPED_TRACE("strict_capacity_limit = " +
                 std::to_string(strict_capacity_limit));

    // Also tests switching between strict limit and not
    shard.SetStrictCapacityLimit(strict_capacity_limit);

    UniqueId64x2 hkey = this->TestHashedKey('x');

    // Single entry charge beyond capacity
    {
<<<<<<< HEAD
      Status s = shard_->Insert(TestKey(hkey), hkey, nullptr /*value*/,
                                &kNoopCacheItemHelper, 5 /*charge*/,
                                nullptr /*handle*/, Cache::Priority::LOW);
=======
      Status s = shard.Insert(this->TestKey(hkey), hkey, nullptr /*value*/,
                              &kNoopCacheItemHelper, kCapacity + 2 /*charge*/,
                              nullptr /*handle*/, Cache::Priority::LOW);
>>>>>>> 49ce8a10
      if (strict_capacity_limit) {
        EXPECT_TRUE(s.IsMemoryLimit());
      } else {
        EXPECT_OK(s);
      }
    }

    // Single entry fills capacity
    {
      HandleImpl* h;
<<<<<<< HEAD
      ASSERT_OK(shard_->Insert(TestKey(hkey), hkey, nullptr /*value*/,
                               &kNoopCacheItemHelper, 3 /*charge*/, &h,
                               Cache::Priority::LOW));
=======
      ASSERT_OK(shard.Insert(this->TestKey(hkey), hkey, nullptr /*value*/,
                             &kNoopCacheItemHelper, kCapacity /*charge*/, &h,
                             Cache::Priority::LOW));
>>>>>>> 49ce8a10
      // Try to insert more
      Status s = this->Insert('a');
      if (strict_capacity_limit) {
        EXPECT_TRUE(s.IsMemoryLimit());
      } else {
        EXPECT_OK(s);
      }
      // Release entry filling capacity.
      // Cover useful = false case.
      shard.Release(h, false /*useful*/, false /*erase_if_last_ref*/);
    }

    // Insert more than table size can handle to exceed occupancy limit.
    // (Cleverly using mostly zero-charge entries, but some non-zero to
    // verify usage tracking on detached entries.)
    {
<<<<<<< HEAD
      size_t n = shard_->GetTableAddressCount() + 1;
=======
      size_t n = kCapacity * 5 + 1;
>>>>>>> 49ce8a10
      std::unique_ptr<HandleImpl* []> ha { new HandleImpl* [n] {} };
      Status s;
      for (size_t i = 0; i < n && s.ok(); ++i) {
        hkey[1] = i;
<<<<<<< HEAD
        s = shard_->Insert(TestKey(hkey), hkey, nullptr /*value*/,
                           &kNoopCacheItemHelper,
                           (i + kCapacity < n) ? 0 : 1 /*charge*/, &ha[i],
                           Cache::Priority::LOW);
=======
        s = shard.Insert(this->TestKey(hkey), hkey, nullptr /*value*/,
                         &kNoopCacheItemHelper,
                         (i + kCapacity < n) ? 0 : 1 /*charge*/, &ha[i],
                         Cache::Priority::LOW);
>>>>>>> 49ce8a10
        if (i == 0) {
          EXPECT_OK(s);
        }
      }
      if (strict_capacity_limit) {
        EXPECT_TRUE(s.IsMemoryLimit());
      } else {
        EXPECT_OK(s);
      }
      // Same result if not keeping a reference
      s = this->Insert('a');
      if (strict_capacity_limit) {
        EXPECT_TRUE(s.IsMemoryLimit());
      } else {
        EXPECT_OK(s);
      }

      EXPECT_EQ(shard.GetOccupancyCount(), shard.GetOccupancyLimit());

      // Regardless, we didn't allow table to actually get full
      EXPECT_LT(shard.GetOccupancyCount(), shard.GetTableAddressCount());

      // Release handles
      for (size_t i = 0; i < n; ++i) {
        if (ha[i]) {
          shard.Release(ha[i]);
        }
      }
    }
  }
}

TYPED_TEST(ClockCacheTest, ClockEvictionTest) {
  for (bool strict_capacity_limit : {false, true}) {
    SCOPED_TRACE("strict_capacity_limit = " +
                 std::to_string(strict_capacity_limit));

    this->NewShard(6, strict_capacity_limit);
    auto& shard = *this->shard_;
    EXPECT_OK(this->Insert('a', Cache::Priority::BOTTOM));
    EXPECT_OK(this->Insert('b', Cache::Priority::LOW));
    EXPECT_OK(this->Insert('c', Cache::Priority::HIGH));
    EXPECT_OK(this->Insert('d', Cache::Priority::BOTTOM));
    EXPECT_OK(this->Insert('e', Cache::Priority::LOW));
    EXPECT_OK(this->Insert('f', Cache::Priority::HIGH));

    EXPECT_TRUE(this->Lookup('a', /*use*/ false));
    EXPECT_TRUE(this->Lookup('b', /*use*/ false));
    EXPECT_TRUE(this->Lookup('c', /*use*/ false));
    EXPECT_TRUE(this->Lookup('d', /*use*/ false));
    EXPECT_TRUE(this->Lookup('e', /*use*/ false));
    EXPECT_TRUE(this->Lookup('f', /*use*/ false));

    // Ensure bottom are evicted first, even if new entries are low
    EXPECT_OK(this->Insert('g', Cache::Priority::LOW));
    EXPECT_OK(this->Insert('h', Cache::Priority::LOW));

    EXPECT_FALSE(this->Lookup('a', /*use*/ false));
    EXPECT_TRUE(this->Lookup('b', /*use*/ false));
    EXPECT_TRUE(this->Lookup('c', /*use*/ false));
    EXPECT_FALSE(this->Lookup('d', /*use*/ false));
    EXPECT_TRUE(this->Lookup('e', /*use*/ false));
    EXPECT_TRUE(this->Lookup('f', /*use*/ false));
    // Mark g & h useful
    EXPECT_TRUE(this->Lookup('g', /*use*/ true));
    EXPECT_TRUE(this->Lookup('h', /*use*/ true));

    // Then old LOW entries
    EXPECT_OK(this->Insert('i', Cache::Priority::LOW));
    EXPECT_OK(this->Insert('j', Cache::Priority::LOW));

    EXPECT_FALSE(this->Lookup('b', /*use*/ false));
    EXPECT_TRUE(this->Lookup('c', /*use*/ false));
    EXPECT_FALSE(this->Lookup('e', /*use*/ false));
    EXPECT_TRUE(this->Lookup('f', /*use*/ false));
    // Mark g & h useful once again
    EXPECT_TRUE(this->Lookup('g', /*use*/ true));
    EXPECT_TRUE(this->Lookup('h', /*use*/ true));
    EXPECT_TRUE(this->Lookup('i', /*use*/ false));
    EXPECT_TRUE(this->Lookup('j', /*use*/ false));

    // Then old HIGH entries
    EXPECT_OK(this->Insert('k', Cache::Priority::LOW));
    EXPECT_OK(this->Insert('l', Cache::Priority::LOW));

    EXPECT_FALSE(this->Lookup('c', /*use*/ false));
    EXPECT_FALSE(this->Lookup('f', /*use*/ false));
    EXPECT_TRUE(this->Lookup('g', /*use*/ false));
    EXPECT_TRUE(this->Lookup('h', /*use*/ false));
    EXPECT_TRUE(this->Lookup('i', /*use*/ false));
    EXPECT_TRUE(this->Lookup('j', /*use*/ false));
    EXPECT_TRUE(this->Lookup('k', /*use*/ false));
    EXPECT_TRUE(this->Lookup('l', /*use*/ false));

    // Then the (roughly) least recently useful
    EXPECT_OK(this->Insert('m', Cache::Priority::HIGH));
    EXPECT_OK(this->Insert('n', Cache::Priority::HIGH));

    EXPECT_TRUE(this->Lookup('g', /*use*/ false));
    EXPECT_TRUE(this->Lookup('h', /*use*/ false));
    EXPECT_FALSE(this->Lookup('i', /*use*/ false));
    EXPECT_FALSE(this->Lookup('j', /*use*/ false));
    EXPECT_TRUE(this->Lookup('k', /*use*/ false));
    EXPECT_TRUE(this->Lookup('l', /*use*/ false));

    // Now try changing capacity down
    shard.SetCapacity(4);
    // Insert to ensure evictions happen
    EXPECT_OK(this->Insert('o', Cache::Priority::LOW));
    EXPECT_OK(this->Insert('p', Cache::Priority::LOW));

    EXPECT_FALSE(this->Lookup('g', /*use*/ false));
    EXPECT_FALSE(this->Lookup('h', /*use*/ false));
    EXPECT_FALSE(this->Lookup('k', /*use*/ false));
    EXPECT_FALSE(this->Lookup('l', /*use*/ false));
    EXPECT_TRUE(this->Lookup('m', /*use*/ false));
    EXPECT_TRUE(this->Lookup('n', /*use*/ false));
    EXPECT_TRUE(this->Lookup('o', /*use*/ false));
    EXPECT_TRUE(this->Lookup('p', /*use*/ false));

    // Now try changing capacity up
    EXPECT_TRUE(this->Lookup('m', /*use*/ true));
    EXPECT_TRUE(this->Lookup('n', /*use*/ true));
    shard.SetCapacity(6);
    EXPECT_OK(this->Insert('q', Cache::Priority::HIGH));
    EXPECT_OK(this->Insert('r', Cache::Priority::HIGH));
    EXPECT_OK(this->Insert('s', Cache::Priority::HIGH));
    EXPECT_OK(this->Insert('t', Cache::Priority::HIGH));

    EXPECT_FALSE(this->Lookup('o', /*use*/ false));
    EXPECT_FALSE(this->Lookup('p', /*use*/ false));
    EXPECT_TRUE(this->Lookup('m', /*use*/ false));
    EXPECT_TRUE(this->Lookup('n', /*use*/ false));
    EXPECT_TRUE(this->Lookup('q', /*use*/ false));
    EXPECT_TRUE(this->Lookup('r', /*use*/ false));
    EXPECT_TRUE(this->Lookup('s', /*use*/ false));
    EXPECT_TRUE(this->Lookup('t', /*use*/ false));
  }
}

namespace {
struct DeleteCounter {
  int deleted = 0;
};
const Cache::CacheItemHelper kDeleteCounterHelper{
    CacheEntryRole::kMisc,
    [](Cache::ObjectPtr value, MemoryAllocator* /*alloc*/) {
      static_cast<DeleteCounter*>(value)->deleted += 1;
    }};
}  // namespace

// Testing calls to CorrectNearOverflow in Release
<<<<<<< HEAD
TEST_F(ClockCacheTest, ClockCounterOverflowTest) {
  NewShard(6, /*strict_capacity_limit*/ false);
  HandleImpl* h;
  DeleteCounter val;
  UniqueId64x2 hkey = TestHashedKey('x');
  ASSERT_OK(shard_->Insert(TestKey(hkey), hkey, &val, &kDeleteCounterHelper, 1,
                           &h, Cache::Priority::HIGH));
=======
TYPED_TEST(ClockCacheTest, ClockCounterOverflowTest) {
  this->NewShard(6, /*strict_capacity_limit*/ false);
  auto& shard = *this->shard_;
  using HandleImpl = typename ClockCacheTest<TypeParam>::Shard::HandleImpl;

  HandleImpl* h;
  DeleteCounter val;
  UniqueId64x2 hkey = this->TestHashedKey('x');
  ASSERT_OK(shard.Insert(this->TestKey(hkey), hkey, &val, &kDeleteCounterHelper,
                         1, &h, Cache::Priority::HIGH));
>>>>>>> 49ce8a10

  // Some large number outstanding
  shard.TEST_RefN(h, 123456789);
  // Simulate many lookup/ref + release, plenty to overflow counters
  for (int i = 0; i < 10000; ++i) {
    shard.TEST_RefN(h, 1234567);
    shard.TEST_ReleaseN(h, 1234567);
  }
  // Mark it invisible (to reach a different CorrectNearOverflow() in Release)
  shard.Erase(this->TestKey(hkey), hkey);
  // Simulate many more lookup/ref + release (one-by-one would be too
  // expensive for unit test)
  for (int i = 0; i < 10000; ++i) {
    shard.TEST_RefN(h, 1234567);
    shard.TEST_ReleaseN(h, 1234567);
  }
  // Free all but last 1
  shard.TEST_ReleaseN(h, 123456789);
  // Still alive
  ASSERT_EQ(val.deleted, 0);
  // Free last ref, which will finalize erasure
  shard.Release(h);
  // Deleted
  ASSERT_EQ(val.deleted, 1);
<<<<<<< HEAD
=======
}

TYPED_TEST(ClockCacheTest, ClockTableFull) {
  // Force clock cache table to fill up (not usually allowed) in order
  // to test full probe sequence that is theoretically possible due to
  // parallel operations
  this->NewShard(6, /*strict_capacity_limit*/ false);
  auto& shard = *this->shard_;
  using HandleImpl = typename ClockCacheTest<TypeParam>::Shard::HandleImpl;

  size_t size = shard.GetTableAddressCount();
  ASSERT_LE(size + 3, 256);  // for using char keys
  // Modify occupancy and capacity limits to attempt insert on full
  shard.TEST_MutableOccupancyLimit() = size + 100;
  shard.SetCapacity(size + 100);

  DeleteCounter val;
  std::vector<HandleImpl*> handles;
  // NOTE: the three extra insertions should create standalone entries
  for (size_t i = 0; i < size + 3; ++i) {
    UniqueId64x2 hkey = this->TestHashedKey(static_cast<char>(i));
    ASSERT_OK(shard.Insert(this->TestKey(hkey), hkey, &val,
                           &kDeleteCounterHelper, 1, &handles.emplace_back(),
                           Cache::Priority::HIGH));
  }

  for (size_t i = 0; i < size + 3; ++i) {
    UniqueId64x2 hkey = this->TestHashedKey(static_cast<char>(i));
    HandleImpl* h = shard.Lookup(this->TestKey(hkey), hkey);
    if (i < size) {
      ASSERT_NE(h, nullptr);
      shard.Release(h);
    } else {
      // Standalone entries not visible by lookup
      ASSERT_EQ(h, nullptr);
    }
  }

  for (size_t i = 0; i < size + 3; ++i) {
    ASSERT_NE(handles[i], nullptr);
    shard.Release(handles[i]);
    if (i < size) {
      // Everything still in cache
      ASSERT_EQ(val.deleted, 0);
    } else {
      // Standalone entries freed on release
      ASSERT_EQ(val.deleted, i + 1 - size);
    }
  }

  for (size_t i = size + 3; i > 0; --i) {
    UniqueId64x2 hkey = this->TestHashedKey(static_cast<char>(i - 1));
    shard.Erase(this->TestKey(hkey), hkey);
    if (i - 1 > size) {
      ASSERT_EQ(val.deleted, 3);
    } else {
      ASSERT_EQ(val.deleted, 3 + size - (i - 1));
    }
  }
>>>>>>> 49ce8a10
}

// This test is mostly to exercise some corner case logic, by forcing two
// keys to have the same hash, and more
<<<<<<< HEAD
TEST_F(ClockCacheTest, CollidingInsertEraseTest) {
  NewShard(6, /*strict_capacity_limit*/ false);
  DeleteCounter val;
  UniqueId64x2 hkey1 = TestHashedKey('x');
  Slice key1 = TestKey(hkey1);
  UniqueId64x2 hkey2 = TestHashedKey('y');
  Slice key2 = TestKey(hkey2);
  UniqueId64x2 hkey3 = TestHashedKey('z');
  Slice key3 = TestKey(hkey3);
  HandleImpl* h1;
  ASSERT_OK(shard_->Insert(key1, hkey1, &val, &kDeleteCounterHelper, 1, &h1,
                           Cache::Priority::HIGH));
  HandleImpl* h2;
  ASSERT_OK(shard_->Insert(key2, hkey2, &val, &kDeleteCounterHelper, 1, &h2,
                           Cache::Priority::HIGH));
  HandleImpl* h3;
  ASSERT_OK(shard_->Insert(key3, hkey3, &val, &kDeleteCounterHelper, 1, &h3,
                           Cache::Priority::HIGH));
=======
TYPED_TEST(ClockCacheTest, CollidingInsertEraseTest) {
  this->NewShard(6, /*strict_capacity_limit*/ false);
  auto& shard = *this->shard_;
  using HandleImpl = typename ClockCacheTest<TypeParam>::Shard::HandleImpl;

  DeleteCounter val;
  UniqueId64x2 hkey1 = this->TestHashedKey('x');
  Slice key1 = this->TestKey(hkey1);
  UniqueId64x2 hkey2 = this->TestHashedKey('y');
  Slice key2 = this->TestKey(hkey2);
  UniqueId64x2 hkey3 = this->TestHashedKey('z');
  Slice key3 = this->TestKey(hkey3);
  HandleImpl* h1;
  ASSERT_OK(shard.Insert(key1, hkey1, &val, &kDeleteCounterHelper, 1, &h1,
                         Cache::Priority::HIGH));
  HandleImpl* h2;
  ASSERT_OK(shard.Insert(key2, hkey2, &val, &kDeleteCounterHelper, 1, &h2,
                         Cache::Priority::HIGH));
  HandleImpl* h3;
  ASSERT_OK(shard.Insert(key3, hkey3, &val, &kDeleteCounterHelper, 1, &h3,
                         Cache::Priority::HIGH));
>>>>>>> 49ce8a10

  // Can repeatedly lookup+release despite the hash collision
  HandleImpl* tmp_h;
  for (bool erase_if_last_ref : {true, false}) {  // but not last ref
    tmp_h = shard.Lookup(key1, hkey1);
    ASSERT_EQ(h1, tmp_h);
    ASSERT_FALSE(shard.Release(tmp_h, erase_if_last_ref));

    tmp_h = shard.Lookup(key2, hkey2);
    ASSERT_EQ(h2, tmp_h);
    ASSERT_FALSE(shard.Release(tmp_h, erase_if_last_ref));

    tmp_h = shard.Lookup(key3, hkey3);
    ASSERT_EQ(h3, tmp_h);
    ASSERT_FALSE(shard.Release(tmp_h, erase_if_last_ref));
  }

  // Make h1 invisible
  shard.Erase(key1, hkey1);
  // Redundant erase
  shard.Erase(key1, hkey1);

  // All still alive
  ASSERT_EQ(val.deleted, 0);

  // Invisible to Lookup
  tmp_h = shard.Lookup(key1, hkey1);
  ASSERT_EQ(nullptr, tmp_h);

  // Can still find h2, h3
  for (bool erase_if_last_ref : {true, false}) {  // but not last ref
    tmp_h = shard.Lookup(key2, hkey2);
    ASSERT_EQ(h2, tmp_h);
    ASSERT_FALSE(shard.Release(tmp_h, erase_if_last_ref));

    tmp_h = shard.Lookup(key3, hkey3);
    ASSERT_EQ(h3, tmp_h);
    ASSERT_FALSE(shard.Release(tmp_h, erase_if_last_ref));
  }

  // Also Insert with invisible entry there
<<<<<<< HEAD
  ASSERT_OK(shard_->Insert(key1, hkey1, &val, &kDeleteCounterHelper, 1, nullptr,
                           Cache::Priority::HIGH));
  tmp_h = shard_->Lookup(key1, hkey1);
=======
  ASSERT_OK(shard.Insert(key1, hkey1, &val, &kDeleteCounterHelper, 1, nullptr,
                         Cache::Priority::HIGH));
  tmp_h = shard.Lookup(key1, hkey1);
>>>>>>> 49ce8a10
  // Found but distinct handle
  ASSERT_NE(nullptr, tmp_h);
  ASSERT_NE(h1, tmp_h);
  ASSERT_TRUE(shard.Release(tmp_h, /*erase_if_last_ref*/ true));

  // tmp_h deleted
  ASSERT_EQ(val.deleted--, 1);

  // Release last ref on h1 (already invisible)
  ASSERT_TRUE(shard.Release(h1, /*erase_if_last_ref*/ false));

  // h1 deleted
  ASSERT_EQ(val.deleted--, 1);
  h1 = nullptr;

  // Can still find h2, h3
  for (bool erase_if_last_ref : {true, false}) {  // but not last ref
    tmp_h = shard.Lookup(key2, hkey2);
    ASSERT_EQ(h2, tmp_h);
    ASSERT_FALSE(shard.Release(tmp_h, erase_if_last_ref));

    tmp_h = shard.Lookup(key3, hkey3);
    ASSERT_EQ(h3, tmp_h);
    ASSERT_FALSE(shard.Release(tmp_h, erase_if_last_ref));
  }

  // Release last ref on h2
  ASSERT_FALSE(shard.Release(h2, /*erase_if_last_ref*/ false));

  // h2 still not deleted (unreferenced in cache)
  ASSERT_EQ(val.deleted, 0);

  // Can still find it
  tmp_h = shard.Lookup(key2, hkey2);
  ASSERT_EQ(h2, tmp_h);

  // Release last ref on h2, with erase
  ASSERT_TRUE(shard.Release(h2, /*erase_if_last_ref*/ true));

  // h2 deleted
  ASSERT_EQ(val.deleted--, 1);
<<<<<<< HEAD
  tmp_h = shard_->Lookup(key2, hkey2);
=======
  tmp_h = shard.Lookup(key2, hkey2);
>>>>>>> 49ce8a10
  ASSERT_EQ(nullptr, tmp_h);

  // Can still find h3
  for (bool erase_if_last_ref : {true, false}) {  // but not last ref
    tmp_h = shard.Lookup(key3, hkey3);
    ASSERT_EQ(h3, tmp_h);
    ASSERT_FALSE(shard.Release(tmp_h, erase_if_last_ref));
  }

  // Release last ref on h3, without erase
  ASSERT_FALSE(shard.Release(h3, /*erase_if_last_ref*/ false));

  // h3 still not deleted (unreferenced in cache)
  ASSERT_EQ(val.deleted, 0);

  // Explicit erase
  shard.Erase(key3, hkey3);

  // h3 deleted
  ASSERT_EQ(val.deleted--, 1);
<<<<<<< HEAD
  tmp_h = shard_->Lookup(key3, hkey3);
=======
  tmp_h = shard.Lookup(key3, hkey3);
>>>>>>> 49ce8a10
  ASSERT_EQ(nullptr, tmp_h);
}

// This uses the public API to effectively test CalcHashBits etc.
TYPED_TEST(ClockCacheTest, TableSizesTest) {
  for (size_t est_val_size : {1U, 5U, 123U, 2345U, 345678U}) {
    SCOPED_TRACE("est_val_size = " + std::to_string(est_val_size));
    for (double est_count : {1.1, 2.2, 511.9, 512.1, 2345.0}) {
      SCOPED_TRACE("est_count = " + std::to_string(est_count));
      size_t capacity = static_cast<size_t>(est_val_size * est_count);
      // kDontChargeCacheMetadata
      auto cache = HyperClockCacheOptions(
                       capacity, est_val_size, /*num shard_bits*/ -1,
                       /*strict_capacity_limit*/ false,
                       /*memory_allocator*/ nullptr, kDontChargeCacheMetadata)
                       .MakeSharedCache();
      // Table sizes are currently only powers of two
      EXPECT_GE(cache->GetTableAddressCount(),
                est_count / FixedHyperClockTable::kLoadFactor);
      EXPECT_LE(cache->GetTableAddressCount(),
                est_count / FixedHyperClockTable::kLoadFactor * 2.0);
      EXPECT_EQ(cache->GetUsage(), 0);

      // kFullChargeMetaData
      // Because table sizes are currently only powers of two, sizes get
      // really weird when metadata is a huge portion of capacity. For example,
      // doubling the table size could cut by 90% the space available to
      // values. Therefore, we omit those weird cases for now.
      if (est_val_size >= 512) {
        cache = HyperClockCacheOptions(
                    capacity, est_val_size, /*num shard_bits*/ -1,
                    /*strict_capacity_limit*/ false,
                    /*memory_allocator*/ nullptr, kFullChargeCacheMetadata)
                    .MakeSharedCache();
        double est_count_after_meta =
            (capacity - cache->GetUsage()) * 1.0 / est_val_size;
        EXPECT_GE(cache->GetTableAddressCount(),
                  est_count_after_meta / FixedHyperClockTable::kLoadFactor);
        EXPECT_LE(
            cache->GetTableAddressCount(),
            est_count_after_meta / FixedHyperClockTable::kLoadFactor * 2.0);
      }
    }
  }
}

}  // namespace clock_cache

class TestSecondaryCache : public SecondaryCache {
 public:
  // Specifies what action to take on a lookup for a particular key
  enum ResultType {
    SUCCESS,
    // Fail lookup immediately
    FAIL,
    // Defer the result. It will returned after Wait/WaitAll is called
    DEFER,
    // Defer the result and eventually return failure
    DEFER_AND_FAIL
  };

  using ResultMap = std::unordered_map<std::string, ResultType>;

<<<<<<< HEAD
  explicit TestSecondaryCache(size_t capacity)
=======
  explicit TestSecondaryCache(size_t capacity, bool insert_saved = false)
>>>>>>> 49ce8a10
      : cache_(NewLRUCache(capacity, 0, false, 0.5 /* high_pri_pool_ratio */,
                           nullptr, kDefaultToAdaptiveMutex,
                           kDontChargeCacheMetadata)),
        num_inserts_(0),
        num_lookups_(0),
<<<<<<< HEAD
        inject_failure_(false) {}
=======
        inject_failure_(false),
        insert_saved_(insert_saved) {}
>>>>>>> 49ce8a10

  const char* Name() const override { return "TestSecondaryCache"; }

  void InjectFailure() { inject_failure_ = true; }

  void ResetInjectFailure() { inject_failure_ = false; }

  Status Insert(const Slice& key, Cache::ObjectPtr value,
<<<<<<< HEAD
                const Cache::CacheItemHelper* helper) override {
=======
                const Cache::CacheItemHelper* helper,
                bool /*force_insert*/) override {
>>>>>>> 49ce8a10
    if (inject_failure_) {
      return Status::Corruption("Insertion Data Corrupted");
    }
    CheckCacheKeyCommonPrefix(key);
    size_t size;
    char* buf;
    Status s;

    num_inserts_++;
    size = (*helper->size_cb)(value);
    buf = new char[size + sizeof(uint64_t)];
    EncodeFixed64(buf, size);
    s = (*helper->saveto_cb)(value, 0, size, buf + sizeof(uint64_t));
    if (!s.ok()) {
      delete[] buf;
      return s;
    }
    return cache_.Insert(key, buf, size);
<<<<<<< HEAD
=======
  }

  Status InsertSaved(const Slice& key, const Slice& saved,
                     CompressionType /*type*/ = kNoCompression,
                     CacheTier /*source*/ = CacheTier::kVolatileTier) override {
    if (insert_saved_) {
      return Insert(key, const_cast<Slice*>(&saved), &kSliceCacheItemHelper,
                    /*force_insert=*/true);
    } else {
      return Status::OK();
    }
>>>>>>> 49ce8a10
  }

  std::unique_ptr<SecondaryCacheResultHandle> Lookup(
      const Slice& key, const Cache::CacheItemHelper* helper,
      Cache::CreateContext* create_context, bool /*wait*/,
<<<<<<< HEAD
      bool /*advise_erase*/, bool& is_in_sec_cache) override {
=======
      bool /*advise_erase*/, bool& kept_in_sec_cache) override {
>>>>>>> 49ce8a10
    std::string key_str = key.ToString();
    TEST_SYNC_POINT_CALLBACK("TestSecondaryCache::Lookup", &key_str);

    std::unique_ptr<SecondaryCacheResultHandle> secondary_handle;
    kept_in_sec_cache = false;
    ResultType type = ResultType::SUCCESS;
    auto iter = result_map_.find(key.ToString());
    if (iter != result_map_.end()) {
      type = iter->second;
    }
    if (type == ResultType::FAIL) {
      return secondary_handle;
    }

    TypedHandle* handle = cache_.Lookup(key);
    num_lookups_++;
    if (handle) {
      Cache::ObjectPtr value = nullptr;
      size_t charge = 0;
      Status s;
      if (type != ResultType::DEFER_AND_FAIL) {
        char* ptr = cache_.Value(handle);
        size_t size = DecodeFixed64(ptr);
        ptr += sizeof(uint64_t);
<<<<<<< HEAD
        s = helper->create_cb(Slice(ptr, size), create_context,
=======
        s = helper->create_cb(Slice(ptr, size), kNoCompression,
                              CacheTier::kVolatileTier, create_context,
>>>>>>> 49ce8a10
                              /*alloc*/ nullptr, &value, &charge);
      }
      if (s.ok()) {
        secondary_handle.reset(new TestSecondaryCacheResultHandle(
            cache_.get(), handle, value, charge, type));
        kept_in_sec_cache = true;
      } else {
        cache_.Release(handle);
      }
    }
    return secondary_handle;
  }

  bool SupportForceErase() const override { return false; }

  void Erase(const Slice& /*key*/) override {}

  void WaitAll(std::vector<SecondaryCacheResultHandle*> handles) override {
    for (SecondaryCacheResultHandle* handle : handles) {
      TestSecondaryCacheResultHandle* sec_handle =
          static_cast<TestSecondaryCacheResultHandle*>(handle);
      sec_handle->SetReady();
    }
  }

  std::string GetPrintableOptions() const override { return ""; }

  void SetResultMap(ResultMap&& map) { result_map_ = std::move(map); }

  uint32_t num_inserts() { return num_inserts_; }

  uint32_t num_lookups() { return num_lookups_; }

  void CheckCacheKeyCommonPrefix(const Slice& key) {
    Slice current_prefix(key.data(), OffsetableCacheKey::kCommonPrefixSize);
    if (ckey_prefix_.empty()) {
      ckey_prefix_ = current_prefix.ToString();
    } else {
      EXPECT_EQ(ckey_prefix_, current_prefix.ToString());
    }
  }

 private:
  class TestSecondaryCacheResultHandle : public SecondaryCacheResultHandle {
   public:
    TestSecondaryCacheResultHandle(Cache* cache, Cache::Handle* handle,
                                   Cache::ObjectPtr value, size_t size,
                                   ResultType type)
        : cache_(cache),
          handle_(handle),
          value_(value),
          size_(size),
          is_ready_(true) {
      if (type != ResultType::SUCCESS) {
        is_ready_ = false;
      }
    }

    ~TestSecondaryCacheResultHandle() override { cache_->Release(handle_); }

    bool IsReady() override { return is_ready_; }

    void Wait() override {}

    Cache::ObjectPtr Value() override {
      assert(is_ready_);
      return value_;
    }

    size_t Size() override { return Value() ? size_ : 0; }

    void SetReady() { is_ready_ = true; }

   private:
    Cache* cache_;
    Cache::Handle* handle_;
    Cache::ObjectPtr value_;
    size_t size_;
    bool is_ready_;
  };

  using SharedCache =
      BasicTypedSharedCacheInterface<char[], CacheEntryRole::kMisc>;
  using TypedHandle = SharedCache::TypedHandle;
  SharedCache cache_;
  uint32_t num_inserts_;
  uint32_t num_lookups_;
  bool inject_failure_;
  bool insert_saved_;
  std::string ckey_prefix_;
  ResultMap result_map_;
};

using secondary_cache_test_util::GetTestingCacheTypes;
using secondary_cache_test_util::WithCacheTypeParam;

class BasicSecondaryCacheTest : public testing::Test,
                                public WithCacheTypeParam {};

INSTANTIATE_TEST_CASE_P(BasicSecondaryCacheTest, BasicSecondaryCacheTest,
                        GetTestingCacheTypes());

class DBSecondaryCacheTest : public DBTestBase, public WithCacheTypeParam {
 public:
  DBSecondaryCacheTest()
      : DBTestBase("db_secondary_cache_test", /*env_do_fsync=*/true) {
    fault_fs_.reset(new FaultInjectionTestFS(env_->GetFileSystem()));
    fault_env_.reset(new CompositeEnvWrapper(env_, fault_fs_));
  }

  std::shared_ptr<FaultInjectionTestFS> fault_fs_;
  std::unique_ptr<Env> fault_env_;
};

<<<<<<< HEAD
class LRUCacheSecondaryCacheTest : public LRUCacheTest,
                                   public Cache::CreateContext {
 public:
  LRUCacheSecondaryCacheTest() : fail_create_(false) {}
  ~LRUCacheSecondaryCacheTest() {}

 protected:
  class TestItem {
   public:
    TestItem(const char* buf, size_t size) : buf_(new char[size]), size_(size) {
      memcpy(buf_.get(), buf, size);
    }
    ~TestItem() {}

    char* Buf() { return buf_.get(); }
    size_t Size() { return size_; }
    std::string ToString() { return std::string(Buf(), Size()); }

   private:
    std::unique_ptr<char[]> buf_;
    size_t size_;
  };

  static size_t SizeCallback(Cache::ObjectPtr obj) {
    return static_cast<TestItem*>(obj)->Size();
  }

  static Status SaveToCallback(Cache::ObjectPtr from_obj, size_t from_offset,
                               size_t length, char* out) {
    TestItem* item = static_cast<TestItem*>(from_obj);
    char* buf = item->Buf();
    EXPECT_EQ(length, item->Size());
    EXPECT_EQ(from_offset, 0);
    memcpy(out, buf, length);
    return Status::OK();
  }

  static void DeletionCallback(Cache::ObjectPtr obj,
                               MemoryAllocator* /*alloc*/) {
    delete static_cast<TestItem*>(obj);
  }
=======
INSTANTIATE_TEST_CASE_P(DBSecondaryCacheTest, DBSecondaryCacheTest,
                        GetTestingCacheTypes());

TEST_P(BasicSecondaryCacheTest, BasicTest) {
  std::shared_ptr<TestSecondaryCache> secondary_cache =
      std::make_shared<TestSecondaryCache>(4096, true);
  std::shared_ptr<Cache> cache =
      NewCache(1024 /* capacity */, 0 /* num_shard_bits */,
               false /* strict_capacity_limit */, secondary_cache);
  std::shared_ptr<Statistics> stats = CreateDBStatistics();
  CacheKey k1 = CacheKey::CreateUniqueForCacheLifetime(cache.get());
  CacheKey k2 = CacheKey::CreateUniqueForCacheLifetime(cache.get());
  CacheKey k3 = CacheKey::CreateUniqueForCacheLifetime(cache.get());

  Random rnd(301);
  // Start with warming k3
  std::string str3 = rnd.RandomString(1021);
  ASSERT_OK(secondary_cache->InsertSaved(k3.AsSlice(), str3));
>>>>>>> 49ce8a10

  std::string str1 = rnd.RandomString(1021);
  TestItem* item1 = new TestItem(str1.data(), str1.length());
  ASSERT_OK(cache->Insert(k1.AsSlice(), item1, GetHelper(), str1.length()));
  std::string str2 = rnd.RandomString(1021);
  TestItem* item2 = new TestItem(str2.data(), str2.length());
  // k1 should be demoted to NVM
  ASSERT_OK(cache->Insert(k2.AsSlice(), item2, GetHelper(), str2.length()));

<<<<<<< HEAD
  static Status SaveToCallbackFail(Cache::ObjectPtr /*from_obj*/,
                                   size_t /*from_offset*/, size_t /*length*/,
                                   char* /*out*/) {
    return Status::NotSupported();
  }
=======
  get_perf_context()->Reset();
  Cache::Handle* handle;
  handle = cache->Lookup(k2.AsSlice(), GetHelper(),
                         /*context*/ this, Cache::Priority::LOW, stats.get());
  ASSERT_NE(handle, nullptr);
  ASSERT_EQ(static_cast<TestItem*>(cache->Value(handle))->Size(), str2.size());
  cache->Release(handle);
>>>>>>> 49ce8a10

  // This lookup should promote k1 and demote k2
  handle = cache->Lookup(k1.AsSlice(), GetHelper(),
                         /*context*/ this, Cache::Priority::LOW, stats.get());
  ASSERT_NE(handle, nullptr);
  ASSERT_EQ(static_cast<TestItem*>(cache->Value(handle))->Size(), str1.size());
  cache->Release(handle);

<<<<<<< HEAD
  static Status CreateCallback(const Slice& data, Cache::CreateContext* context,
                               MemoryAllocator* /*allocator*/,
                               Cache::ObjectPtr* out_obj, size_t* out_charge) {
    auto t = static_cast<LRUCacheSecondaryCacheTest*>(context);
    if (t->fail_create_) {
      return Status::NotSupported();
    }
    *out_obj = new TestItem(data.data(), data.size());
    *out_charge = data.size();
    return Status::OK();
  };
=======
  // This lookup should promote k3 and demote k1
  handle = cache->Lookup(k3.AsSlice(), GetHelper(),
                         /*context*/ this, Cache::Priority::LOW, stats.get());
  ASSERT_NE(handle, nullptr);
  ASSERT_EQ(static_cast<TestItem*>(cache->Value(handle))->Size(), str3.size());
  cache->Release(handle);
>>>>>>> 49ce8a10

  ASSERT_EQ(secondary_cache->num_inserts(), 3u);
  ASSERT_EQ(secondary_cache->num_lookups(), 2u);
  ASSERT_EQ(stats->getTickerCount(SECONDARY_CACHE_HITS),
            secondary_cache->num_lookups());
  PerfContext perf_ctx = *get_perf_context();
  ASSERT_EQ(perf_ctx.secondary_cache_hit_count, secondary_cache->num_lookups());

  cache.reset();
  secondary_cache.reset();
}

<<<<<<< HEAD
Cache::CacheItemHelper LRUCacheSecondaryCacheTest::helper_{
    CacheEntryRole::kMisc, LRUCacheSecondaryCacheTest::DeletionCallback,
    LRUCacheSecondaryCacheTest::SizeCallback,
    LRUCacheSecondaryCacheTest::SaveToCallback,
    LRUCacheSecondaryCacheTest::CreateCallback};

Cache::CacheItemHelper LRUCacheSecondaryCacheTest::helper_fail_{
    CacheEntryRole::kMisc, LRUCacheSecondaryCacheTest::DeletionCallback,
    LRUCacheSecondaryCacheTest::SizeCallback,
    LRUCacheSecondaryCacheTest::SaveToCallbackFail,
    LRUCacheSecondaryCacheTest::CreateCallback};

TEST_F(LRUCacheSecondaryCacheTest, BasicTest) {
  LRUCacheOptions opts(1024 /* capacity */, 0 /* num_shard_bits */,
                       false /* strict_capacity_limit */,
                       0.5 /* high_pri_pool_ratio */,
                       nullptr /* memory_allocator */, kDefaultToAdaptiveMutex,
                       kDontChargeCacheMetadata);
  std::shared_ptr<TestSecondaryCache> secondary_cache =
      std::make_shared<TestSecondaryCache>(4096);
  opts.secondary_cache = secondary_cache;
  std::shared_ptr<Cache> cache = NewLRUCache(opts);
=======
TEST_P(BasicSecondaryCacheTest, StatsTest) {
  std::shared_ptr<TestSecondaryCache> secondary_cache =
      std::make_shared<TestSecondaryCache>(4096, true);
  std::shared_ptr<Cache> cache =
      NewCache(1024 /* capacity */, 0 /* num_shard_bits */,
               false /* strict_capacity_limit */, secondary_cache);
>>>>>>> 49ce8a10
  std::shared_ptr<Statistics> stats = CreateDBStatistics();
  CacheKey k1 = CacheKey::CreateUniqueForCacheLifetime(cache.get());
  CacheKey k2 = CacheKey::CreateUniqueForCacheLifetime(cache.get());
  CacheKey k3 = CacheKey::CreateUniqueForCacheLifetime(cache.get());

  Random rnd(301);
<<<<<<< HEAD
  // Start with warming k3
  std::string str3 = rnd.RandomString(1021);
  ASSERT_OK(secondary_cache->InsertSaved(k3.AsSlice(), str3));

=======
  // Start with warming secondary cache
>>>>>>> 49ce8a10
  std::string str1 = rnd.RandomString(1020);
  std::string str2 = rnd.RandomString(1020);
  std::string str3 = rnd.RandomString(1020);
  ASSERT_OK(secondary_cache->InsertSaved(k1.AsSlice(), str1));
  ASSERT_OK(secondary_cache->InsertSaved(k2.AsSlice(), str2));
  ASSERT_OK(secondary_cache->InsertSaved(k3.AsSlice(), str3));

  get_perf_context()->Reset();
  Cache::Handle* handle;
<<<<<<< HEAD
  handle =
      cache->Lookup(k2.AsSlice(), &LRUCacheSecondaryCacheTest::helper_,
                    /*context*/ this, Cache::Priority::LOW, true, stats.get());
  ASSERT_NE(handle, nullptr);
  ASSERT_EQ(static_cast<TestItem*>(cache->Value(handle))->Size(), str2.size());
  cache->Release(handle);

  // This lookup should promote k1 and demote k2
  handle =
      cache->Lookup(k1.AsSlice(), &LRUCacheSecondaryCacheTest::helper_,
                    /*context*/ this, Cache::Priority::LOW, true, stats.get());
  ASSERT_NE(handle, nullptr);
  ASSERT_EQ(static_cast<TestItem*>(cache->Value(handle))->Size(), str1.size());
  cache->Release(handle);

  // This lookup should promote k3 and demote k1
  handle =
      cache->Lookup(k3.AsSlice(), &LRUCacheSecondaryCacheTest::helper_,
                    /*context*/ this, Cache::Priority::LOW, true, stats.get());
=======
  handle = cache->Lookup(k1.AsSlice(), GetHelper(CacheEntryRole::kFilterBlock),
                         /*context*/ this, Cache::Priority::LOW, stats.get());
  ASSERT_NE(handle, nullptr);
  ASSERT_EQ(static_cast<TestItem*>(cache->Value(handle))->Size(), str1.size());
  cache->Release(handle);

  handle = cache->Lookup(k2.AsSlice(), GetHelper(CacheEntryRole::kIndexBlock),
                         /*context*/ this, Cache::Priority::LOW, stats.get());
  ASSERT_NE(handle, nullptr);
  ASSERT_EQ(static_cast<TestItem*>(cache->Value(handle))->Size(), str2.size());
  cache->Release(handle);

  handle = cache->Lookup(k3.AsSlice(), GetHelper(CacheEntryRole::kDataBlock),
                         /*context*/ this, Cache::Priority::LOW, stats.get());
>>>>>>> 49ce8a10
  ASSERT_NE(handle, nullptr);
  ASSERT_EQ(static_cast<TestItem*>(cache->Value(handle))->Size(), str3.size());
  cache->Release(handle);

  ASSERT_EQ(secondary_cache->num_inserts(), 3u);
<<<<<<< HEAD
  ASSERT_EQ(secondary_cache->num_lookups(), 2u);
=======
  ASSERT_EQ(secondary_cache->num_lookups(), 3u);
>>>>>>> 49ce8a10
  ASSERT_EQ(stats->getTickerCount(SECONDARY_CACHE_HITS),
            secondary_cache->num_lookups());
  ASSERT_EQ(stats->getTickerCount(SECONDARY_CACHE_FILTER_HITS), 1);
  ASSERT_EQ(stats->getTickerCount(SECONDARY_CACHE_INDEX_HITS), 1);
  ASSERT_EQ(stats->getTickerCount(SECONDARY_CACHE_DATA_HITS), 1);
  PerfContext perf_ctx = *get_perf_context();
  ASSERT_EQ(perf_ctx.secondary_cache_hit_count, secondary_cache->num_lookups());

  cache.reset();
  secondary_cache.reset();
}

TEST_P(BasicSecondaryCacheTest, BasicFailTest) {
  std::shared_ptr<TestSecondaryCache> secondary_cache =
      std::make_shared<TestSecondaryCache>(2048, true);
  std::shared_ptr<Cache> cache =
      NewCache(1024 /* capacity */, 0 /* num_shard_bits */,
               false /* strict_capacity_limit */, secondary_cache);
  CacheKey k1 = CacheKey::CreateUniqueForCacheLifetime(cache.get());
  CacheKey k2 = CacheKey::CreateUniqueForCacheLifetime(cache.get());

  Random rnd(301);
  std::string str1 = rnd.RandomString(1020);
  auto item1 = std::make_unique<TestItem>(str1.data(), str1.length());
  // NOTE: changed to assert helper != nullptr for efficiency / code size
  // ASSERT_TRUE(cache->Insert(k1.AsSlice(), item1.get(), nullptr,
  //                           str1.length()).IsInvalidArgument());
<<<<<<< HEAD
  ASSERT_OK(cache->Insert(k1.AsSlice(), item1.get(),
                          &LRUCacheSecondaryCacheTest::helper_, str1.length()));
=======
  ASSERT_OK(
      cache->Insert(k1.AsSlice(), item1.get(), GetHelper(), str1.length()));
>>>>>>> 49ce8a10
  item1.release();  // Appease clang-analyze "potential memory leak"

  Cache::Handle* handle;
  handle = cache->Lookup(k2.AsSlice(), nullptr, /*context*/ this,
<<<<<<< HEAD
                         Cache::Priority::LOW, true);
  ASSERT_EQ(handle, nullptr);
  handle = cache->Lookup(k2.AsSlice(), &LRUCacheSecondaryCacheTest::helper_,
                         /*context*/ this, Cache::Priority::LOW, false);
=======
                         Cache::Priority::LOW);
  ASSERT_EQ(handle, nullptr);

  handle = cache->Lookup(k2.AsSlice(), GetHelper(),
                         /*context*/ this, Cache::Priority::LOW);
  ASSERT_EQ(handle, nullptr);

  Cache::AsyncLookupHandle async_handle;
  async_handle.key = k2.AsSlice();
  async_handle.helper = GetHelper();
  async_handle.create_context = this;
  async_handle.priority = Cache::Priority::LOW;
  cache->StartAsyncLookup(async_handle);
  cache->Wait(async_handle);
  handle = async_handle.Result();
>>>>>>> 49ce8a10
  ASSERT_EQ(handle, nullptr);

  cache.reset();
  secondary_cache.reset();
}

TEST_P(BasicSecondaryCacheTest, SaveFailTest) {
  std::shared_ptr<TestSecondaryCache> secondary_cache =
      std::make_shared<TestSecondaryCache>(2048, true);
  std::shared_ptr<Cache> cache =
      NewCache(1024 /* capacity */, 0 /* num_shard_bits */,
               false /* strict_capacity_limit */, secondary_cache);
  CacheKey k1 = CacheKey::CreateUniqueForCacheLifetime(cache.get());
  CacheKey k2 = CacheKey::CreateUniqueForCacheLifetime(cache.get());

  Random rnd(301);
  std::string str1 = rnd.RandomString(1020);
  TestItem* item1 = new TestItem(str1.data(), str1.length());
  ASSERT_OK(cache->Insert(k1.AsSlice(), item1, GetHelperFail(), str1.length()));
  std::string str2 = rnd.RandomString(1020);
  TestItem* item2 = new TestItem(str2.data(), str2.length());
  // k1 should be demoted to NVM
  ASSERT_EQ(secondary_cache->num_inserts(), 0u);
  ASSERT_OK(cache->Insert(k2.AsSlice(), item2, GetHelperFail(), str2.length()));
  ASSERT_EQ(secondary_cache->num_inserts(), 1u);

  Cache::Handle* handle;
<<<<<<< HEAD
  handle =
      cache->Lookup(k2.AsSlice(), &LRUCacheSecondaryCacheTest::helper_fail_,
                    /*context*/ this, Cache::Priority::LOW, true);
  ASSERT_NE(handle, nullptr);
  cache->Release(handle);
  // This lookup should fail, since k1 demotion would have failed
  handle =
      cache->Lookup(k1.AsSlice(), &LRUCacheSecondaryCacheTest::helper_fail_,
                    /*context*/ this, Cache::Priority::LOW, true);
  ASSERT_EQ(handle, nullptr);
  // Since k1 didn't get promoted, k2 should still be in cache
  handle =
      cache->Lookup(k2.AsSlice(), &LRUCacheSecondaryCacheTest::helper_fail_,
                    /*context*/ this, Cache::Priority::LOW, true);
=======
  handle = cache->Lookup(k2.AsSlice(), GetHelperFail(),
                         /*context*/ this, Cache::Priority::LOW);
  ASSERT_NE(handle, nullptr);
  cache->Release(handle);
  // This lookup should fail, since k1 demotion would have failed
  handle = cache->Lookup(k1.AsSlice(), GetHelperFail(),
                         /*context*/ this, Cache::Priority::LOW);
  ASSERT_EQ(handle, nullptr);
  // Since k1 didn't get promoted, k2 should still be in cache
  handle = cache->Lookup(k2.AsSlice(), GetHelperFail(),
                         /*context*/ this, Cache::Priority::LOW);
>>>>>>> 49ce8a10
  ASSERT_NE(handle, nullptr);
  cache->Release(handle);
  ASSERT_EQ(secondary_cache->num_inserts(), 1u);
  ASSERT_EQ(secondary_cache->num_lookups(), 1u);

  cache.reset();
  secondary_cache.reset();
}

TEST_P(BasicSecondaryCacheTest, CreateFailTest) {
  std::shared_ptr<TestSecondaryCache> secondary_cache =
      std::make_shared<TestSecondaryCache>(2048, true);
  std::shared_ptr<Cache> cache =
      NewCache(1024 /* capacity */, 0 /* num_shard_bits */,
               false /* strict_capacity_limit */, secondary_cache);
  CacheKey k1 = CacheKey::CreateUniqueForCacheLifetime(cache.get());
  CacheKey k2 = CacheKey::CreateUniqueForCacheLifetime(cache.get());

  Random rnd(301);
  std::string str1 = rnd.RandomString(1020);
  TestItem* item1 = new TestItem(str1.data(), str1.length());
  ASSERT_OK(cache->Insert(k1.AsSlice(), item1, GetHelper(), str1.length()));
  std::string str2 = rnd.RandomString(1020);
  TestItem* item2 = new TestItem(str2.data(), str2.length());
  // k1 should be demoted to NVM
  ASSERT_OK(cache->Insert(k2.AsSlice(), item2, GetHelper(), str2.length()));

  Cache::Handle* handle;
  SetFailCreate(true);
<<<<<<< HEAD
  handle = cache->Lookup(k2.AsSlice(), &LRUCacheSecondaryCacheTest::helper_,
                         /*context*/ this, Cache::Priority::LOW, true);
  ASSERT_NE(handle, nullptr);
  cache->Release(handle);
  // This lookup should fail, since k1 creation would have failed
  handle = cache->Lookup(k1.AsSlice(), &LRUCacheSecondaryCacheTest::helper_,
                         /*context*/ this, Cache::Priority::LOW, true);
  ASSERT_EQ(handle, nullptr);
  // Since k1 didn't get promoted, k2 should still be in cache
  handle = cache->Lookup(k2.AsSlice(), &LRUCacheSecondaryCacheTest::helper_,
                         /*context*/ this, Cache::Priority::LOW, true);
=======
  handle = cache->Lookup(k2.AsSlice(), GetHelper(),
                         /*context*/ this, Cache::Priority::LOW);
  ASSERT_NE(handle, nullptr);
  cache->Release(handle);
  // This lookup should fail, since k1 creation would have failed
  handle = cache->Lookup(k1.AsSlice(), GetHelper(),
                         /*context*/ this, Cache::Priority::LOW);
  ASSERT_EQ(handle, nullptr);
  // Since k1 didn't get promoted, k2 should still be in cache
  handle = cache->Lookup(k2.AsSlice(), GetHelper(),
                         /*context*/ this, Cache::Priority::LOW);
>>>>>>> 49ce8a10
  ASSERT_NE(handle, nullptr);
  cache->Release(handle);
  ASSERT_EQ(secondary_cache->num_inserts(), 1u);
  ASSERT_EQ(secondary_cache->num_lookups(), 1u);

  cache.reset();
  secondary_cache.reset();
}

<<<<<<< HEAD
TEST_F(LRUCacheSecondaryCacheTest, FullCapacityTest) {
  LRUCacheOptions opts(1024 /* capacity */, 0 /* num_shard_bits */,
                       true /* strict_capacity_limit */,
                       0.5 /* high_pri_pool_ratio */,
                       nullptr /* memory_allocator */, kDefaultToAdaptiveMutex,
                       kDontChargeCacheMetadata);
  std::shared_ptr<TestSecondaryCache> secondary_cache =
      std::make_shared<TestSecondaryCache>(2048);
  opts.secondary_cache = secondary_cache;
  std::shared_ptr<Cache> cache = NewLRUCache(opts);
  CacheKey k1 = CacheKey::CreateUniqueForCacheLifetime(cache.get());
  CacheKey k2 = CacheKey::CreateUniqueForCacheLifetime(cache.get());

  Random rnd(301);
  std::string str1 = rnd.RandomString(1020);
  TestItem* item1 = new TestItem(str1.data(), str1.length());
  ASSERT_OK(cache->Insert(k1.AsSlice(), item1,
                          &LRUCacheSecondaryCacheTest::helper_, str1.length()));
  std::string str2 = rnd.RandomString(1020);
  TestItem* item2 = new TestItem(str2.data(), str2.length());
  // k1 should be demoted to NVM
  ASSERT_OK(cache->Insert(k2.AsSlice(), item2,
                          &LRUCacheSecondaryCacheTest::helper_, str2.length()));

  Cache::Handle* handle;
  handle = cache->Lookup(k2.AsSlice(), &LRUCacheSecondaryCacheTest::helper_,
                         /*context*/ this, Cache::Priority::LOW, true);
  ASSERT_NE(handle, nullptr);
  // k1 promotion should fail due to the block cache being at capacity,
  // but the lookup should still succeed
  Cache::Handle* handle2;
  handle2 = cache->Lookup(k1.AsSlice(), &LRUCacheSecondaryCacheTest::helper_,
                          /*context*/ this, Cache::Priority::LOW, true);
  ASSERT_NE(handle2, nullptr);
  // Since k1 didn't get inserted, k2 should still be in cache
  cache->Release(handle);
  cache->Release(handle2);
  handle = cache->Lookup(k2.AsSlice(), &LRUCacheSecondaryCacheTest::helper_,
                         /*context*/ this, Cache::Priority::LOW, true);
  ASSERT_NE(handle, nullptr);
  cache->Release(handle);
  ASSERT_EQ(secondary_cache->num_inserts(), 1u);
  ASSERT_EQ(secondary_cache->num_lookups(), 1u);
=======
TEST_P(BasicSecondaryCacheTest, FullCapacityTest) {
  for (bool strict_capacity_limit : {false, true}) {
    std::shared_ptr<TestSecondaryCache> secondary_cache =
        std::make_shared<TestSecondaryCache>(2048, true);
    std::shared_ptr<Cache> cache =
        NewCache(1024 /* capacity */, 0 /* num_shard_bits */,
                 strict_capacity_limit, secondary_cache);
    CacheKey k1 = CacheKey::CreateUniqueForCacheLifetime(cache.get());
    CacheKey k2 = CacheKey::CreateUniqueForCacheLifetime(cache.get());

    Random rnd(301);
    std::string str1 = rnd.RandomString(1020);
    TestItem* item1 = new TestItem(str1.data(), str1.length());
    ASSERT_OK(cache->Insert(k1.AsSlice(), item1, GetHelper(), str1.length()));
    std::string str2 = rnd.RandomString(1020);
    TestItem* item2 = new TestItem(str2.data(), str2.length());
    // k1 should be demoted to NVM
    ASSERT_OK(cache->Insert(k2.AsSlice(), item2, GetHelper(), str2.length()));

    Cache::Handle* handle2;
    handle2 = cache->Lookup(k2.AsSlice(), GetHelper(),
                            /*context*/ this, Cache::Priority::LOW);
    ASSERT_NE(handle2, nullptr);
    // k1 lookup fails without secondary cache support
    Cache::Handle* handle1;
    handle1 = cache->Lookup(
        k1.AsSlice(),
        GetHelper(CacheEntryRole::kDataBlock, /*secondary_compatible=*/false),
        /*context*/ this, Cache::Priority::LOW);
    ASSERT_EQ(handle1, nullptr);

    // k1 promotion can fail with strict_capacit_limit=true, but Lookup still
    // succeeds using a standalone handle
    handle1 = cache->Lookup(k1.AsSlice(), GetHelper(),
                            /*context*/ this, Cache::Priority::LOW);
    ASSERT_NE(handle1, nullptr);

    ASSERT_EQ(secondary_cache->num_inserts(), 1u);
    ASSERT_EQ(secondary_cache->num_lookups(), 1u);

    // Releasing k2's handle first, k2 is evicted from primary iff k1 promotion
    // was charged to the cache (except HCC doesn't erase in Release() over
    // capacity)
    // FIXME: Insert to secondary from Release disabled
    cache->Release(handle2);
    cache->Release(handle1);
    handle2 = cache->Lookup(
        k2.AsSlice(),
        GetHelper(CacheEntryRole::kDataBlock, /*secondary_compatible=*/false),
        /*context*/ this, Cache::Priority::LOW);
    if (strict_capacity_limit || IsHyperClock()) {
      ASSERT_NE(handle2, nullptr);
      cache->Release(handle2);
      ASSERT_EQ(secondary_cache->num_inserts(), 1u);
    } else {
      ASSERT_EQ(handle2, nullptr);
      // FIXME: Insert to secondary from Release disabled
      // ASSERT_EQ(secondary_cache->num_inserts(), 2u);
      ASSERT_EQ(secondary_cache->num_inserts(), 1u);
    }
>>>>>>> 49ce8a10

    cache.reset();
    secondary_cache.reset();
  }
}

// In this test, the block cache size is set to 4096, after insert 6 KV-pairs
// and flush, there are 5 blocks in this SST file, 2 data blocks and 3 meta
// blocks. block_1 size is 4096 and block_2 size is 2056. The total size
// of the meta blocks are about 900 to 1000. Therefore, in any situation,
// if we try to insert block_1 to the block cache, it will always fails. Only
// block_2 will be successfully inserted into the block cache.
// CORRECTION: this is not quite right. block_1 can be inserted into the block
// cache because strict_capacity_limit=false, but it is removed from the cache
// in Release() because of being over-capacity, without demoting to secondary
// cache. FixedHyperClockCache doesn't check capacity on release (for
// efficiency) so can demote the over-capacity item to secondary cache. Also, we
// intend to add support for demotion in Release, but that currently causes too
// much unit test churn.
TEST_P(DBSecondaryCacheTest, TestSecondaryCacheCorrectness1) {
  if (IsHyperClock()) {
    // See CORRECTION above
    ROCKSDB_GTEST_BYPASS("Test depends on LRUCache-specific behaviors");
    return;
  }
  std::shared_ptr<TestSecondaryCache> secondary_cache(
      new TestSecondaryCache(2048 * 1024));
  std::shared_ptr<Cache> cache =
      NewCache(4 * 1024 /* capacity */, 0 /* num_shard_bits */,
               false /* strict_capacity_limit */, secondary_cache);
  BlockBasedTableOptions table_options;
  table_options.block_cache = cache;
  table_options.block_size = 4 * 1024;
  Options options = GetDefaultOptions();
  options.create_if_missing = true;
  options.table_factory.reset(NewBlockBasedTableFactory(table_options));
  options.env = fault_env_.get();
  fault_fs_->SetFailGetUniqueId(true);

  // Set the file paranoid check, so after flush, the file will be read
  // all the blocks will be accessed.
  options.paranoid_file_checks = true;
  DestroyAndReopen(options);
  Random rnd(301);
  const int N = 6;
  for (int i = 0; i < N; i++) {
    std::string p_v = rnd.RandomString(1007);
    ASSERT_OK(Put(Key(i), p_v));
  }

  ASSERT_OK(Flush());
  // After Flush is successful, RocksDB will do the paranoid check for the new
  // SST file. Meta blocks are always cached in the block cache and they
  // will not be evicted. When block_2 is cache miss and read out, it is
  // inserted to the block cache. Note that, block_1 is never successfully
  // inserted to the block cache. Here are 2 lookups in the secondary cache
  // for block_1 and block_2
  ASSERT_EQ(secondary_cache->num_inserts(), 0u);
  ASSERT_EQ(secondary_cache->num_lookups(), 2u);

  Compact("a", "z");
  // Compaction will create the iterator to scan the whole file. So all the
  // blocks are needed. Meta blocks are always cached. When block_1 is read
  // out, block_2 is evicted from block cache and inserted to secondary
  // cache.
  ASSERT_EQ(secondary_cache->num_inserts(), 1u);
  ASSERT_EQ(secondary_cache->num_lookups(), 3u);

  std::string v = Get(Key(0));
  ASSERT_EQ(1007, v.size());
  // The first data block is not in the cache, similarly, trigger the block
  // cache Lookup and secondary cache lookup for block_1. But block_1 will not
  // be inserted successfully due to the size. Currently, cache only has
  // the meta blocks.
  ASSERT_EQ(secondary_cache->num_inserts(), 1u);
  ASSERT_EQ(secondary_cache->num_lookups(), 4u);

  v = Get(Key(5));
  ASSERT_EQ(1007, v.size());
  // The second data block is not in the cache, similarly, trigger the block
  // cache Lookup and secondary cache lookup for block_2 and block_2 is found
  // in the secondary cache. Now block cache has block_2
  ASSERT_EQ(secondary_cache->num_inserts(), 1u);
  ASSERT_EQ(secondary_cache->num_lookups(), 5u);

  v = Get(Key(5));
  ASSERT_EQ(1007, v.size());
  // block_2 is in the block cache. There is a block cache hit. No need to
  // lookup or insert the secondary cache.
  ASSERT_EQ(secondary_cache->num_inserts(), 1u);
  ASSERT_EQ(secondary_cache->num_lookups(), 5u);

  v = Get(Key(0));
  ASSERT_EQ(1007, v.size());
  // Lookup the first data block, not in the block cache, so lookup the
  // secondary cache. Also not in the secondary cache. After Get, still
  // block_1 is will not be cached.
  ASSERT_EQ(secondary_cache->num_inserts(), 1u);
  ASSERT_EQ(secondary_cache->num_lookups(), 6u);

  v = Get(Key(0));
  ASSERT_EQ(1007, v.size());
  // Lookup the first data block, not in the block cache, so lookup the
  // secondary cache. Also not in the secondary cache. After Get, still
  // block_1 is will not be cached.
  ASSERT_EQ(secondary_cache->num_inserts(), 1u);
  ASSERT_EQ(secondary_cache->num_lookups(), 7u);

  Destroy(options);
}

// In this test, the block cache size is set to 6100, after insert 6 KV-pairs
// and flush, there are 5 blocks in this SST file, 2 data blocks and 3 meta
// blocks. block_1 size is 4096 and block_2 size is 2056. The total size
// of the meta blocks are about 900 to 1000. Therefore, we can successfully
// insert and cache block_1 in the block cache (this is the different place
// from TestSecondaryCacheCorrectness1)
TEST_P(DBSecondaryCacheTest, TestSecondaryCacheCorrectness2) {
  if (IsHyperClock()) {
    ROCKSDB_GTEST_BYPASS("Test depends on LRUCache-specific behaviors");
    return;
  }
  std::shared_ptr<TestSecondaryCache> secondary_cache(
      new TestSecondaryCache(2048 * 1024));
  std::shared_ptr<Cache> cache =
      NewCache(6100 /* capacity */, 0 /* num_shard_bits */,
               false /* strict_capacity_limit */, secondary_cache);
  BlockBasedTableOptions table_options;
  table_options.block_cache = cache;
  table_options.block_size = 4 * 1024;
  Options options = GetDefaultOptions();
  options.create_if_missing = true;
  options.table_factory.reset(NewBlockBasedTableFactory(table_options));
  options.paranoid_file_checks = true;
  options.env = fault_env_.get();
  fault_fs_->SetFailGetUniqueId(true);
  DestroyAndReopen(options);
  Random rnd(301);
  const int N = 6;
  for (int i = 0; i < N; i++) {
    std::string p_v = rnd.RandomString(1007);
    ASSERT_OK(Put(Key(i), p_v));
  }

  ASSERT_OK(Flush());
  // After Flush is successful, RocksDB will do the paranoid check for the new
  // SST file. Meta blocks are always cached in the block cache and they
  // will not be evicted. When block_2 is cache miss and read out, it is
  // inserted to the block cache. Thefore, block_1 is evicted from block
  // cache and successfully inserted to the secondary cache. Here are 2
  // lookups in the secondary cache for block_1 and block_2.
  ASSERT_EQ(secondary_cache->num_inserts(), 1u);
  ASSERT_EQ(secondary_cache->num_lookups(), 2u);

  Compact("a", "z");
  // Compaction will create the iterator to scan the whole file. So all the
  // blocks are needed. After Flush, only block_2 is cached in block cache
  // and block_1 is in the secondary cache. So when read block_1, it is
  // read out from secondary cache and inserted to block cache. At the same
  // time, block_2 is inserted to secondary cache. Now, secondary cache has
  // both block_1 and block_2. After compaction, block_1 is in the cache.
  ASSERT_EQ(secondary_cache->num_inserts(), 2u);
  ASSERT_EQ(secondary_cache->num_lookups(), 3u);

  std::string v = Get(Key(0));
  ASSERT_EQ(1007, v.size());
  // This Get needs to access block_1, since block_1 is cached in block cache
  // there is no secondary cache lookup.
  ASSERT_EQ(secondary_cache->num_inserts(), 2u);
  ASSERT_EQ(secondary_cache->num_lookups(), 3u);

  v = Get(Key(5));
  ASSERT_EQ(1007, v.size());
  // This Get needs to access block_2 which is not in the block cache. So
  // it will lookup the secondary cache for block_2 and cache it in the
  // block_cache.
  ASSERT_EQ(secondary_cache->num_inserts(), 2u);
  ASSERT_EQ(secondary_cache->num_lookups(), 4u);

  v = Get(Key(5));
  ASSERT_EQ(1007, v.size());
  // This Get needs to access block_2 which is already in the block cache.
  // No need to lookup secondary cache.
  ASSERT_EQ(secondary_cache->num_inserts(), 2u);
  ASSERT_EQ(secondary_cache->num_lookups(), 4u);

  v = Get(Key(0));
  ASSERT_EQ(1007, v.size());
  // This Get needs to access block_1, since block_1 is not in block cache
  // there is one econdary cache lookup. Then, block_1 is cached in the
  // block cache.
  ASSERT_EQ(secondary_cache->num_inserts(), 2u);
  ASSERT_EQ(secondary_cache->num_lookups(), 5u);

  v = Get(Key(0));
  ASSERT_EQ(1007, v.size());
  // This Get needs to access block_1, since block_1 is cached in block cache
  // there is no secondary cache lookup.
  ASSERT_EQ(secondary_cache->num_inserts(), 2u);
  ASSERT_EQ(secondary_cache->num_lookups(), 5u);

  Destroy(options);
}

// The block cache size is set to 1024*1024, after insert 6 KV-pairs
// and flush, there are 5 blocks in this SST file, 2 data blocks and 3 meta
// blocks. block_1 size is 4096 and block_2 size is 2056. The total size
// of the meta blocks are about 900 to 1000. Therefore, we can successfully
// cache all the blocks in the block cache and there is not secondary cache
// insertion. 2 lookup is needed for the blocks.
TEST_P(DBSecondaryCacheTest, NoSecondaryCacheInsertion) {
  std::shared_ptr<TestSecondaryCache> secondary_cache(
      new TestSecondaryCache(2048 * 1024));
  std::shared_ptr<Cache> cache =
      NewCache(1024 * 1024 /* capacity */, 0 /* num_shard_bits */,
               false /* strict_capacity_limit */, secondary_cache);
  BlockBasedTableOptions table_options;
  table_options.block_cache = cache;
  table_options.block_size = 4 * 1024;
  Options options = GetDefaultOptions();
  options.create_if_missing = true;
  options.paranoid_file_checks = true;
  options.table_factory.reset(NewBlockBasedTableFactory(table_options));
  options.env = fault_env_.get();
  fault_fs_->SetFailGetUniqueId(true);

  DestroyAndReopen(options);
  Random rnd(301);
  const int N = 6;
  for (int i = 0; i < N; i++) {
    std::string p_v = rnd.RandomString(1000);
    ASSERT_OK(Put(Key(i), p_v));
  }

  ASSERT_OK(Flush());
  // After Flush is successful, RocksDB will do the paranoid check for the new
  // SST file. Meta blocks are always cached in the block cache and they
  // will not be evicted. Now, block cache is large enough, it cache
  // both block_1 and block_2. When first time read block_1 and block_2
  // there are cache misses. So 2 secondary cache lookups are needed for
  // the 2 blocks
  ASSERT_EQ(secondary_cache->num_inserts(), 0u);
  ASSERT_EQ(secondary_cache->num_lookups(), 2u);

  Compact("a", "z");
  // Compaction will iterate the whole SST file. Since all the data blocks
  // are in the block cache. No need to lookup the secondary cache.
  ASSERT_EQ(secondary_cache->num_inserts(), 0u);
  ASSERT_EQ(secondary_cache->num_lookups(), 2u);

  std::string v = Get(Key(0));
  ASSERT_EQ(1000, v.size());
  // Since the block cache is large enough, all the blocks are cached. we
  // do not need to lookup the seondary cache.
  ASSERT_EQ(secondary_cache->num_inserts(), 0u);
  ASSERT_EQ(secondary_cache->num_lookups(), 2u);

  Destroy(options);
}

TEST_P(DBSecondaryCacheTest, SecondaryCacheIntensiveTesting) {
  std::shared_ptr<TestSecondaryCache> secondary_cache(
      new TestSecondaryCache(2048 * 1024));
  std::shared_ptr<Cache> cache =
      NewCache(8 * 1024 /* capacity */, 0 /* num_shard_bits */,
               false /* strict_capacity_limit */, secondary_cache);
  BlockBasedTableOptions table_options;
  table_options.block_cache = cache;
  table_options.block_size = 4 * 1024;
  Options options = GetDefaultOptions();
  options.create_if_missing = true;
  options.table_factory.reset(NewBlockBasedTableFactory(table_options));
  options.env = fault_env_.get();
  fault_fs_->SetFailGetUniqueId(true);
  DestroyAndReopen(options);
  Random rnd(301);
  const int N = 256;
  for (int i = 0; i < N; i++) {
    std::string p_v = rnd.RandomString(1000);
    ASSERT_OK(Put(Key(i), p_v));
  }
  ASSERT_OK(Flush());
  Compact("a", "z");

  Random r_index(47);
  std::string v;
  for (int i = 0; i < 1000; i++) {
    uint32_t key_i = r_index.Next() % N;
    v = Get(Key(key_i));
  }

  // We have over 200 data blocks there will be multiple insertion
  // and lookups.
  ASSERT_GE(secondary_cache->num_inserts(), 1u);
  ASSERT_GE(secondary_cache->num_lookups(), 1u);

  Destroy(options);
}

// In this test, the block cache size is set to 4096, after insert 6 KV-pairs
// and flush, there are 5 blocks in this SST file, 2 data blocks and 3 meta
// blocks. block_1 size is 4096 and block_2 size is 2056. The total size
// of the meta blocks are about 900 to 1000. Therefore, in any situation,
// if we try to insert block_1 to the block cache, it will always fails. Only
// block_2 will be successfully inserted into the block cache.
TEST_P(DBSecondaryCacheTest, SecondaryCacheFailureTest) {
  if (IsHyperClock()) {
    ROCKSDB_GTEST_BYPASS("Test depends on LRUCache-specific behaviors");
    return;
  }
  std::shared_ptr<TestSecondaryCache> secondary_cache(
      new TestSecondaryCache(2048 * 1024));
  std::shared_ptr<Cache> cache =
      NewCache(4 * 1024 /* capacity */, 0 /* num_shard_bits */,
               false /* strict_capacity_limit */, secondary_cache);
  BlockBasedTableOptions table_options;
  table_options.block_cache = cache;
  table_options.block_size = 4 * 1024;
  Options options = GetDefaultOptions();
  options.create_if_missing = true;
  options.paranoid_file_checks = true;
  options.table_factory.reset(NewBlockBasedTableFactory(table_options));
  options.env = fault_env_.get();
  fault_fs_->SetFailGetUniqueId(true);
  DestroyAndReopen(options);
  Random rnd(301);
  const int N = 6;
  for (int i = 0; i < N; i++) {
    std::string p_v = rnd.RandomString(1007);
    ASSERT_OK(Put(Key(i), p_v));
  }

  ASSERT_OK(Flush());
  // After Flush is successful, RocksDB will do the paranoid check for the new
  // SST file. Meta blocks are always cached in the block cache and they
  // will not be evicted. When block_2 is cache miss and read out, it is
  // inserted to the block cache. Note that, block_1 is never successfully
  // inserted to the block cache. Here are 2 lookups in the secondary cache
  // for block_1 and block_2
  ASSERT_EQ(secondary_cache->num_inserts(), 0u);
  ASSERT_EQ(secondary_cache->num_lookups(), 2u);

  // Fail the insertion, in LRU cache, the secondary insertion returned status
  // is not checked, therefore, the DB will not be influenced.
  secondary_cache->InjectFailure();
  Compact("a", "z");
  // Compaction will create the iterator to scan the whole file. So all the
  // blocks are needed. Meta blocks are always cached. When block_1 is read
  // out, block_2 is evicted from block cache and inserted to secondary
  // cache.
  ASSERT_EQ(secondary_cache->num_inserts(), 0u);
  ASSERT_EQ(secondary_cache->num_lookups(), 3u);

  std::string v = Get(Key(0));
  ASSERT_EQ(1007, v.size());
  // The first data block is not in the cache, similarly, trigger the block
  // cache Lookup and secondary cache lookup for block_1. But block_1 will not
  // be inserted successfully due to the size. Currently, cache only has
  // the meta blocks.
  ASSERT_EQ(secondary_cache->num_inserts(), 0u);
  ASSERT_EQ(secondary_cache->num_lookups(), 4u);

  v = Get(Key(5));
  ASSERT_EQ(1007, v.size());
  // The second data block is not in the cache, similarly, trigger the block
  // cache Lookup and secondary cache lookup for block_2 and block_2 is found
  // in the secondary cache. Now block cache has block_2
  ASSERT_EQ(secondary_cache->num_inserts(), 0u);
  ASSERT_EQ(secondary_cache->num_lookups(), 5u);

  v = Get(Key(5));
  ASSERT_EQ(1007, v.size());
  // block_2 is in the block cache. There is a block cache hit. No need to
  // lookup or insert the secondary cache.
  ASSERT_EQ(secondary_cache->num_inserts(), 0u);
  ASSERT_EQ(secondary_cache->num_lookups(), 5u);

  v = Get(Key(0));
  ASSERT_EQ(1007, v.size());
  // Lookup the first data block, not in the block cache, so lookup the
  // secondary cache. Also not in the secondary cache. After Get, still
  // block_1 is will not be cached.
  ASSERT_EQ(secondary_cache->num_inserts(), 0u);
  ASSERT_EQ(secondary_cache->num_lookups(), 6u);

  v = Get(Key(0));
  ASSERT_EQ(1007, v.size());
  // Lookup the first data block, not in the block cache, so lookup the
  // secondary cache. Also not in the secondary cache. After Get, still
  // block_1 is will not be cached.
  ASSERT_EQ(secondary_cache->num_inserts(), 0u);
  ASSERT_EQ(secondary_cache->num_lookups(), 7u);
  secondary_cache->ResetInjectFailure();

  Destroy(options);
}

<<<<<<< HEAD
TEST_F(DBSecondaryCacheTest, TestSecondaryWithCompressedCache) {
  if (!Snappy_Supported()) {
    ROCKSDB_GTEST_SKIP("Compressed cache test requires snappy support");
    return;
  }
  LRUCacheOptions opts(2000 /* capacity */, 0 /* num_shard_bits */,
                       false /* strict_capacity_limit */,
                       0.5 /* high_pri_pool_ratio */,
                       nullptr /* memory_allocator */, kDefaultToAdaptiveMutex,
                       kDontChargeCacheMetadata);
  std::shared_ptr<TestSecondaryCache> secondary_cache(
      new TestSecondaryCache(2048 * 1024));
  opts.secondary_cache = secondary_cache;
  std::shared_ptr<Cache> cache = NewLRUCache(opts);
  BlockBasedTableOptions table_options;
  table_options.block_cache_compressed = cache;
  table_options.no_block_cache = true;
  table_options.block_size = 1234;
  Options options = GetDefaultOptions();
  options.compression = kSnappyCompression;
  options.create_if_missing = true;
  options.table_factory.reset(NewBlockBasedTableFactory(table_options));
  DestroyAndReopen(options);
  Random rnd(301);
  const int N = 6;
  for (int i = 0; i < N; i++) {
    // Partly compressible
    std::string p_v = rnd.RandomString(507) + std::string(500, ' ');
    ASSERT_OK(Put(Key(i), p_v));
  }
  ASSERT_OK(Flush());
  for (int i = 0; i < 2 * N; i++) {
    std::string v = Get(Key(i % N));
    ASSERT_EQ(1007, v.size());
  }
}

TEST_F(LRUCacheSecondaryCacheTest, BasicWaitAllTest) {
  LRUCacheOptions opts(1024 /* capacity */, 2 /* num_shard_bits */,
                       false /* strict_capacity_limit */,
                       0.5 /* high_pri_pool_ratio */,
                       nullptr /* memory_allocator */, kDefaultToAdaptiveMutex,
                       kDontChargeCacheMetadata);
=======
TEST_P(BasicSecondaryCacheTest, BasicWaitAllTest) {
>>>>>>> 49ce8a10
  std::shared_ptr<TestSecondaryCache> secondary_cache =
      std::make_shared<TestSecondaryCache>(32 * 1024);
  std::shared_ptr<Cache> cache =
      NewCache(1024 /* capacity */, 2 /* num_shard_bits */,
               false /* strict_capacity_limit */, secondary_cache);
  const int num_keys = 32;
  OffsetableCacheKey ock{"foo", "bar", 1};

  Random rnd(301);
  std::vector<std::string> values;
  for (int i = 0; i < num_keys; ++i) {
    std::string str = rnd.RandomString(1020);
    values.emplace_back(str);
    TestItem* item = new TestItem(str.data(), str.length());
    ASSERT_OK(cache->Insert(ock.WithOffset(i).AsSlice(), item, GetHelper(),
                            str.length()));
  }
  // Force all entries to be evicted to the secondary cache
  if (IsHyperClock()) {
    // HCC doesn't respond immediately to SetCapacity
    for (int i = 9000; i < 9030; ++i) {
      ASSERT_OK(cache->Insert(ock.WithOffset(i).AsSlice(), nullptr,
                              &kNoopCacheItemHelper, 256));
    }
  } else {
    cache->SetCapacity(0);
  }
  ASSERT_EQ(secondary_cache->num_inserts(), 32u);
  cache->SetCapacity(32 * 1024);

  secondary_cache->SetResultMap(
      {{ock.WithOffset(3).AsSlice().ToString(),
        TestSecondaryCache::ResultType::DEFER},
       {ock.WithOffset(4).AsSlice().ToString(),
        TestSecondaryCache::ResultType::DEFER_AND_FAIL},
       {ock.WithOffset(5).AsSlice().ToString(),
        TestSecondaryCache::ResultType::FAIL}});
<<<<<<< HEAD
  std::vector<Cache::Handle*> results;
  for (int i = 0; i < 6; ++i) {
    results.emplace_back(cache->Lookup(
        ock.WithOffset(i).AsSlice(), &LRUCacheSecondaryCacheTest::helper_,
        /*context*/ this, Cache::Priority::LOW, false));
  }
  cache->WaitAll(results);
  for (int i = 0; i < 6; ++i) {
    if (i == 4) {
      ASSERT_EQ(cache->Value(results[i]), nullptr);
    } else if (i == 5) {
      ASSERT_EQ(results[i], nullptr);
=======

  std::array<Cache::AsyncLookupHandle, 6> async_handles;
  std::array<CacheKey, 6> cache_keys;
  for (size_t i = 0; i < async_handles.size(); ++i) {
    auto& ah = async_handles[i];
    cache_keys[i] = ock.WithOffset(i);
    ah.key = cache_keys[i].AsSlice();
    ah.helper = GetHelper();
    ah.create_context = this;
    ah.priority = Cache::Priority::LOW;
    cache->StartAsyncLookup(ah);
  }
  cache->WaitAll(&async_handles[0], async_handles.size());
  for (size_t i = 0; i < async_handles.size(); ++i) {
    SCOPED_TRACE("i = " + std::to_string(i));
    Cache::Handle* result = async_handles[i].Result();
    if (i == 4 || i == 5) {
      ASSERT_EQ(result, nullptr);
>>>>>>> 49ce8a10
      continue;
    } else {
      ASSERT_NE(result, nullptr);
      TestItem* item = static_cast<TestItem*>(cache->Value(result));
      ASSERT_EQ(item->ToString(), values[i]);
    }
    cache->Release(result);
  }

  cache.reset();
  secondary_cache.reset();
}

// In this test, we have one KV pair per data block. We indirectly determine
// the cache key associated with each data block (and thus each KV) by using
// a sync point callback in TestSecondaryCache::Lookup. We then control the
// lookup result by setting the ResultMap.
TEST_P(DBSecondaryCacheTest, TestSecondaryCacheMultiGet) {
  if (IsHyperClock()) {
    ROCKSDB_GTEST_BYPASS("Test depends on LRUCache-specific behaviors");
    return;
  }
  std::shared_ptr<TestSecondaryCache> secondary_cache(
      new TestSecondaryCache(2048 * 1024));
  std::shared_ptr<Cache> cache =
      NewCache(1 << 20 /* capacity */, 0 /* num_shard_bits */,
               false /* strict_capacity_limit */, secondary_cache);
  BlockBasedTableOptions table_options;
  table_options.block_cache = cache;
  table_options.block_size = 4 * 1024;
  table_options.cache_index_and_filter_blocks = false;
  Options options = GetDefaultOptions();
  options.create_if_missing = true;
  options.table_factory.reset(NewBlockBasedTableFactory(table_options));
  options.paranoid_file_checks = true;
  DestroyAndReopen(options);
  Random rnd(301);
  const int N = 8;
  std::vector<std::string> keys;
  for (int i = 0; i < N; i++) {
    std::string p_v = rnd.RandomString(4000);
    keys.emplace_back(p_v);
    ASSERT_OK(Put(Key(i), p_v));
  }

  ASSERT_OK(Flush());
  // After Flush is successful, RocksDB does the paranoid check for the new
  // SST file. This will try to lookup all data blocks in the secondary
  // cache.
  ASSERT_EQ(secondary_cache->num_inserts(), 0u);
  ASSERT_EQ(secondary_cache->num_lookups(), 8u);

  cache->SetCapacity(0);
  ASSERT_EQ(secondary_cache->num_inserts(), 8u);
  cache->SetCapacity(1 << 20);

  std::vector<std::string> cache_keys;
  ROCKSDB_NAMESPACE::SyncPoint::GetInstance()->SetCallBack(
      "TestSecondaryCache::Lookup", [&cache_keys](void* key) -> void {
        cache_keys.emplace_back(*(static_cast<std::string*>(key)));
      });
  ROCKSDB_NAMESPACE::SyncPoint::GetInstance()->EnableProcessing();
  for (int i = 0; i < N; ++i) {
    std::string v = Get(Key(i));
    ASSERT_EQ(4000, v.size());
    ASSERT_EQ(v, keys[i]);
  }
  ROCKSDB_NAMESPACE::SyncPoint::GetInstance()->DisableProcessing();
  ASSERT_EQ(secondary_cache->num_lookups(), 16u);
  cache->SetCapacity(0);
  cache->SetCapacity(1 << 20);

  ASSERT_EQ(Get(Key(2)), keys[2]);
  ASSERT_EQ(Get(Key(7)), keys[7]);
  secondary_cache->SetResultMap(
      {{cache_keys[3], TestSecondaryCache::ResultType::DEFER},
       {cache_keys[4], TestSecondaryCache::ResultType::DEFER_AND_FAIL},
       {cache_keys[5], TestSecondaryCache::ResultType::FAIL}});

  std::vector<std::string> mget_keys(
      {Key(0), Key(1), Key(2), Key(3), Key(4), Key(5), Key(6), Key(7)});
  std::vector<PinnableSlice> values(mget_keys.size());
  std::vector<Status> s(keys.size());
  std::vector<Slice> key_slices;
  for (const std::string& key : mget_keys) {
    key_slices.emplace_back(key);
  }
  uint32_t num_lookups = secondary_cache->num_lookups();
  dbfull()->MultiGet(ReadOptions(), dbfull()->DefaultColumnFamily(),
                     key_slices.size(), key_slices.data(), values.data(),
                     s.data(), false);
  ASSERT_EQ(secondary_cache->num_lookups(), num_lookups + 5);
  for (int i = 0; i < N; ++i) {
    ASSERT_OK(s[i]);
    ASSERT_EQ(values[i].ToString(), keys[i]);
    values[i].Reset();
  }
  Destroy(options);
}

class CacheWithStats : public CacheWrapper {
 public:
  using CacheWrapper::CacheWrapper;

<<<<<<< HEAD
  Status Insert(const Slice& key, Cache::ObjectPtr value,
                const CacheItemHelper* helper, size_t charge,
                Handle** handle = nullptr,
                Priority priority = Priority::LOW) override {
    insert_count_++;
    return LRUCache::Insert(key, value, helper, charge, handle, priority);
  }
  Handle* Lookup(const Slice& key, const CacheItemHelper* helper,
                 CreateContext* create_context, Priority priority, bool wait,
                 Statistics* stats = nullptr) override {
    lookup_count_++;
    return LRUCache::Lookup(key, helper, create_context, priority, wait, stats);
=======
  static const char* kClassName() { return "CacheWithStats"; }
  const char* Name() const override { return kClassName(); }

  Status Insert(const Slice& key, Cache::ObjectPtr value,
                const CacheItemHelper* helper, size_t charge,
                Handle** handle = nullptr, Priority priority = Priority::LOW,
                const Slice& /*compressed*/ = Slice(),
                CompressionType /*type*/ = kNoCompression) override {
    insert_count_++;
    return target_->Insert(key, value, helper, charge, handle, priority);
  }
  Handle* Lookup(const Slice& key, const CacheItemHelper* helper,
                 CreateContext* create_context, Priority priority,
                 Statistics* stats = nullptr) override {
    lookup_count_++;
    return target_->Lookup(key, helper, create_context, priority, stats);
>>>>>>> 49ce8a10
  }

  uint32_t GetInsertCount() { return insert_count_; }
  uint32_t GetLookupcount() { return lookup_count_; }
  void ResetCount() {
    insert_count_ = 0;
    lookup_count_ = 0;
  }

 private:
  uint32_t insert_count_ = 0;
  uint32_t lookup_count_ = 0;
};

TEST_P(DBSecondaryCacheTest, LRUCacheDumpLoadBasic) {
  std::shared_ptr<Cache> base_cache =
      NewCache(1024 * 1024 /* capacity */, 0 /* num_shard_bits */,
               false /* strict_capacity_limit */);
  std::shared_ptr<CacheWithStats> cache =
      std::make_shared<CacheWithStats>(base_cache);
  BlockBasedTableOptions table_options;
  table_options.block_cache = cache;
  table_options.block_size = 4 * 1024;
  Options options = GetDefaultOptions();
  options.create_if_missing = true;
  options.table_factory.reset(NewBlockBasedTableFactory(table_options));
  options.env = fault_env_.get();
  DestroyAndReopen(options);
  fault_fs_->SetFailGetUniqueId(true);

  Random rnd(301);
  const int N = 256;
  std::vector<std::string> value;
  char buf[1000];
  memset(buf, 'a', 1000);
  value.resize(N);
  for (int i = 0; i < N; i++) {
    // std::string p_v = rnd.RandomString(1000);
    std::string p_v(buf, 1000);
    value[i] = p_v;
    ASSERT_OK(Put(Key(i), p_v));
  }
  ASSERT_OK(Flush());
  Compact("a", "z");

  // do th eread for all the key value pairs, so all the blocks should be in
  // cache
  uint32_t start_insert = cache->GetInsertCount();
  uint32_t start_lookup = cache->GetLookupcount();
  std::string v;
  for (int i = 0; i < N; i++) {
    v = Get(Key(i));
    ASSERT_EQ(v, value[i]);
  }
  uint32_t dump_insert = cache->GetInsertCount() - start_insert;
  uint32_t dump_lookup = cache->GetLookupcount() - start_lookup;
  ASSERT_EQ(63,
            static_cast<int>(dump_insert));  // the insert in the block cache
  ASSERT_EQ(256,
            static_cast<int>(dump_lookup));  // the lookup in the block cache
  // We have enough blocks in the block cache

  CacheDumpOptions cd_options;
  cd_options.clock = fault_env_->GetSystemClock().get();
  std::string dump_path = db_->GetName() + "/cache_dump";
  std::unique_ptr<CacheDumpWriter> dump_writer;
  Status s = NewToFileCacheDumpWriter(fault_fs_, FileOptions(), dump_path,
                                      &dump_writer);
  ASSERT_OK(s);
  std::unique_ptr<CacheDumper> cache_dumper;
  s = NewDefaultCacheDumper(cd_options, cache, std::move(dump_writer),
                            &cache_dumper);
  ASSERT_OK(s);
  std::vector<DB*> db_list;
  db_list.push_back(db_);
  s = cache_dumper->SetDumpFilter(db_list);
  ASSERT_OK(s);
  s = cache_dumper->DumpCacheEntriesToWriter();
  ASSERT_OK(s);
  cache_dumper.reset();

  // we have a new cache it is empty, then, before we do the Get, we do the
  // dumpload
  std::shared_ptr<TestSecondaryCache> secondary_cache =
      std::make_shared<TestSecondaryCache>(2048 * 1024, true);
  // This time with secondary cache
  base_cache = NewCache(1024 * 1024 /* capacity */, 0 /* num_shard_bits */,
                        false /* strict_capacity_limit */, secondary_cache);
  cache = std::make_shared<CacheWithStats>(base_cache);
  table_options.block_cache = cache;
  table_options.block_size = 4 * 1024;
  options.create_if_missing = true;
  options.table_factory.reset(NewBlockBasedTableFactory(table_options));
  options.env = fault_env_.get();

  // start to load the data to new block cache
  start_insert = secondary_cache->num_inserts();
  start_lookup = secondary_cache->num_lookups();
  std::unique_ptr<CacheDumpReader> dump_reader;
  s = NewFromFileCacheDumpReader(fault_fs_, FileOptions(), dump_path,
                                 &dump_reader);
  ASSERT_OK(s);
  std::unique_ptr<CacheDumpedLoader> cache_loader;
  s = NewDefaultCacheDumpedLoader(cd_options, table_options, secondary_cache,
                                  std::move(dump_reader), &cache_loader);
  ASSERT_OK(s);
  s = cache_loader->RestoreCacheEntriesToSecondaryCache();
  ASSERT_OK(s);
  uint32_t load_insert = secondary_cache->num_inserts() - start_insert;
  uint32_t load_lookup = secondary_cache->num_lookups() - start_lookup;
  // check the number we inserted
  ASSERT_EQ(64, static_cast<int>(load_insert));
  ASSERT_EQ(0, static_cast<int>(load_lookup));
  ASSERT_OK(s);

  Reopen(options);

  // After load, we do the Get again
  start_insert = secondary_cache->num_inserts();
  start_lookup = secondary_cache->num_lookups();
  uint32_t cache_insert = cache->GetInsertCount();
  uint32_t cache_lookup = cache->GetLookupcount();
  for (int i = 0; i < N; i++) {
    v = Get(Key(i));
    ASSERT_EQ(v, value[i]);
  }
  uint32_t final_insert = secondary_cache->num_inserts() - start_insert;
  uint32_t final_lookup = secondary_cache->num_lookups() - start_lookup;
  // no insert to secondary cache
  ASSERT_EQ(0, static_cast<int>(final_insert));
  // lookup the secondary to get all blocks
  ASSERT_EQ(64, static_cast<int>(final_lookup));
  uint32_t block_insert = cache->GetInsertCount() - cache_insert;
  uint32_t block_lookup = cache->GetLookupcount() - cache_lookup;
  // Check the new block cache insert and lookup, should be no insert since all
  // blocks are from the secondary cache.
  ASSERT_EQ(0, static_cast<int>(block_insert));
  ASSERT_EQ(256, static_cast<int>(block_lookup));

  fault_fs_->SetFailGetUniqueId(false);
  Destroy(options);
}

TEST_P(DBSecondaryCacheTest, LRUCacheDumpLoadWithFilter) {
  std::shared_ptr<Cache> base_cache =
      NewCache(1024 * 1024 /* capacity */, 0 /* num_shard_bits */,
               false /* strict_capacity_limit */);
  std::shared_ptr<CacheWithStats> cache =
      std::make_shared<CacheWithStats>(base_cache);
  BlockBasedTableOptions table_options;
  table_options.block_cache = cache;
  table_options.block_size = 4 * 1024;
  Options options = GetDefaultOptions();
  options.create_if_missing = true;
  options.table_factory.reset(NewBlockBasedTableFactory(table_options));
  options.env = fault_env_.get();
  std::string dbname1 = test::PerThreadDBPath("db_1");
  ASSERT_OK(DestroyDB(dbname1, options));
  DB* db1 = nullptr;
  ASSERT_OK(DB::Open(options, dbname1, &db1));
  std::string dbname2 = test::PerThreadDBPath("db_2");
  ASSERT_OK(DestroyDB(dbname2, options));
  DB* db2 = nullptr;
  ASSERT_OK(DB::Open(options, dbname2, &db2));
  fault_fs_->SetFailGetUniqueId(true);

  // write the KVs to db1
  Random rnd(301);
  const int N = 256;
  std::vector<std::string> value1;
  WriteOptions wo;
  char buf[1000];
  memset(buf, 'a', 1000);
  value1.resize(N);
  for (int i = 0; i < N; i++) {
    std::string p_v(buf, 1000);
    value1[i] = p_v;
    ASSERT_OK(db1->Put(wo, Key(i), p_v));
  }
  ASSERT_OK(db1->Flush(FlushOptions()));
  Slice bg("a");
  Slice ed("b");
  ASSERT_OK(db1->CompactRange(CompactRangeOptions(), &bg, &ed));

  // Write the KVs to DB2
  std::vector<std::string> value2;
  memset(buf, 'b', 1000);
  value2.resize(N);
  for (int i = 0; i < N; i++) {
    std::string p_v(buf, 1000);
    value2[i] = p_v;
    ASSERT_OK(db2->Put(wo, Key(i), p_v));
  }
  ASSERT_OK(db2->Flush(FlushOptions()));
  ASSERT_OK(db2->CompactRange(CompactRangeOptions(), &bg, &ed));

  // do th eread for all the key value pairs, so all the blocks should be in
  // cache
  uint32_t start_insert = cache->GetInsertCount();
  uint32_t start_lookup = cache->GetLookupcount();
  ReadOptions ro;
  std::string v;
  for (int i = 0; i < N; i++) {
    ASSERT_OK(db1->Get(ro, Key(i), &v));
    ASSERT_EQ(v, value1[i]);
  }
  for (int i = 0; i < N; i++) {
    ASSERT_OK(db2->Get(ro, Key(i), &v));
    ASSERT_EQ(v, value2[i]);
  }
  uint32_t dump_insert = cache->GetInsertCount() - start_insert;
  uint32_t dump_lookup = cache->GetLookupcount() - start_lookup;
  ASSERT_EQ(128,
            static_cast<int>(dump_insert));  // the insert in the block cache
  ASSERT_EQ(512,
            static_cast<int>(dump_lookup));  // the lookup in the block cache
  // We have enough blocks in the block cache

  CacheDumpOptions cd_options;
  cd_options.clock = fault_env_->GetSystemClock().get();
  std::string dump_path = db1->GetName() + "/cache_dump";
  std::unique_ptr<CacheDumpWriter> dump_writer;
  Status s = NewToFileCacheDumpWriter(fault_fs_, FileOptions(), dump_path,
                                      &dump_writer);
  ASSERT_OK(s);
  std::unique_ptr<CacheDumper> cache_dumper;
  s = NewDefaultCacheDumper(cd_options, cache, std::move(dump_writer),
                            &cache_dumper);
  ASSERT_OK(s);
  std::vector<DB*> db_list;
  db_list.push_back(db1);
  s = cache_dumper->SetDumpFilter(db_list);
  ASSERT_OK(s);
  s = cache_dumper->DumpCacheEntriesToWriter();
  ASSERT_OK(s);
  cache_dumper.reset();

  // we have a new cache it is empty, then, before we do the Get, we do the
  // dumpload
  std::shared_ptr<TestSecondaryCache> secondary_cache =
      std::make_shared<TestSecondaryCache>(2048 * 1024, true);
  // This time with secondary_cache
  base_cache = NewCache(1024 * 1024 /* capacity */, 0 /* num_shard_bits */,
                        false /* strict_capacity_limit */, secondary_cache);
  cache = std::make_shared<CacheWithStats>(base_cache);
  table_options.block_cache = cache;
  table_options.block_size = 4 * 1024;
  options.create_if_missing = true;
  options.table_factory.reset(NewBlockBasedTableFactory(table_options));
  options.env = fault_env_.get();

  // Start the cache loading process
  start_insert = secondary_cache->num_inserts();
  start_lookup = secondary_cache->num_lookups();
  std::unique_ptr<CacheDumpReader> dump_reader;
  s = NewFromFileCacheDumpReader(fault_fs_, FileOptions(), dump_path,
                                 &dump_reader);
  ASSERT_OK(s);
  std::unique_ptr<CacheDumpedLoader> cache_loader;
  s = NewDefaultCacheDumpedLoader(cd_options, table_options, secondary_cache,
                                  std::move(dump_reader), &cache_loader);
  ASSERT_OK(s);
  s = cache_loader->RestoreCacheEntriesToSecondaryCache();
  ASSERT_OK(s);
  uint32_t load_insert = secondary_cache->num_inserts() - start_insert;
  uint32_t load_lookup = secondary_cache->num_lookups() - start_lookup;
  // check the number we inserted
  ASSERT_EQ(64, static_cast<int>(load_insert));
  ASSERT_EQ(0, static_cast<int>(load_lookup));
  ASSERT_OK(s);

  ASSERT_OK(db1->Close());
  delete db1;
  ASSERT_OK(DB::Open(options, dbname1, &db1));

  // After load, we do the Get again. To validate the cache, we do not allow any
  // I/O, so we set the file system to false.
  IOStatus error_msg = IOStatus::IOError("Retryable IO Error");
  fault_fs_->SetFilesystemActive(false, error_msg);
  start_insert = secondary_cache->num_inserts();
  start_lookup = secondary_cache->num_lookups();
  uint32_t cache_insert = cache->GetInsertCount();
  uint32_t cache_lookup = cache->GetLookupcount();
  for (int i = 0; i < N; i++) {
    ASSERT_OK(db1->Get(ro, Key(i), &v));
    ASSERT_EQ(v, value1[i]);
  }
  uint32_t final_insert = secondary_cache->num_inserts() - start_insert;
  uint32_t final_lookup = secondary_cache->num_lookups() - start_lookup;
  // no insert to secondary cache
  ASSERT_EQ(0, static_cast<int>(final_insert));
  // lookup the secondary to get all blocks
  ASSERT_EQ(64, static_cast<int>(final_lookup));
  uint32_t block_insert = cache->GetInsertCount() - cache_insert;
  uint32_t block_lookup = cache->GetLookupcount() - cache_lookup;
  // Check the new block cache insert and lookup, should be no insert since all
  // blocks are from the secondary cache.
  ASSERT_EQ(0, static_cast<int>(block_insert));
  ASSERT_EQ(256, static_cast<int>(block_lookup));
  fault_fs_->SetFailGetUniqueId(false);
  fault_fs_->SetFilesystemActive(true);
  delete db1;
  delete db2;
  ASSERT_OK(DestroyDB(dbname1, options));
  ASSERT_OK(DestroyDB(dbname2, options));
}

// Test the option not to use the secondary cache in a certain DB.
TEST_P(DBSecondaryCacheTest, TestSecondaryCacheOptionBasic) {
  std::shared_ptr<TestSecondaryCache> secondary_cache(
      new TestSecondaryCache(2048 * 1024));
  std::shared_ptr<Cache> cache =
      NewCache(4 * 1024 /* capacity */, 0 /* num_shard_bits */,
               false /* strict_capacity_limit */, secondary_cache);
  BlockBasedTableOptions table_options;
  table_options.block_cache = cache;
  table_options.block_size = 4 * 1024;
  Options options = GetDefaultOptions();
  options.create_if_missing = true;
  options.table_factory.reset(NewBlockBasedTableFactory(table_options));
  options.env = fault_env_.get();
  fault_fs_->SetFailGetUniqueId(true);
  options.lowest_used_cache_tier = CacheTier::kVolatileTier;

  // Set the file paranoid check, so after flush, the file will be read
  // all the blocks will be accessed.
  options.paranoid_file_checks = true;
  DestroyAndReopen(options);
  Random rnd(301);
  const int N = 6;
  for (int i = 0; i < N; i++) {
    std::string p_v = rnd.RandomString(1007);
    ASSERT_OK(Put(Key(i), p_v));
  }

  ASSERT_OK(Flush());

  for (int i = 0; i < N; i++) {
    std::string p_v = rnd.RandomString(1007);
    ASSERT_OK(Put(Key(i + 70), p_v));
  }

  ASSERT_OK(Flush());

  // Flush will trigger the paranoid check and read blocks. But only block cache
  // will be read. No operations for secondary cache.
  ASSERT_EQ(secondary_cache->num_inserts(), 0u);
  ASSERT_EQ(secondary_cache->num_lookups(), 0u);

  Compact("a", "z");

  // Compaction will also insert and evict blocks, no operations to the block
  // cache. No operations for secondary cache.
  ASSERT_EQ(secondary_cache->num_inserts(), 0u);
  ASSERT_EQ(secondary_cache->num_lookups(), 0u);

  std::string v = Get(Key(0));
  ASSERT_EQ(1007, v.size());

  // Check the data in first block. Cache miss, direclty read from SST file.
  ASSERT_EQ(secondary_cache->num_inserts(), 0u);
  ASSERT_EQ(secondary_cache->num_lookups(), 0u);

  v = Get(Key(5));
  ASSERT_EQ(1007, v.size());

  // Check the second block.
  ASSERT_EQ(secondary_cache->num_inserts(), 0u);
  ASSERT_EQ(secondary_cache->num_lookups(), 0u);

  v = Get(Key(5));
  ASSERT_EQ(1007, v.size());

  // block cache hit
  ASSERT_EQ(secondary_cache->num_inserts(), 0u);
  ASSERT_EQ(secondary_cache->num_lookups(), 0u);

  v = Get(Key(70));
  ASSERT_EQ(1007, v.size());

  // Check the first block in the second SST file. Cache miss and trigger SST
  // file read. No operations for secondary cache.
  ASSERT_EQ(secondary_cache->num_inserts(), 0u);
  ASSERT_EQ(secondary_cache->num_lookups(), 0u);

  v = Get(Key(75));
  ASSERT_EQ(1007, v.size());

  // Check the second block in the second SST file. Cache miss and trigger SST
  // file read. No operations for secondary cache.
  ASSERT_EQ(secondary_cache->num_inserts(), 0u);
  ASSERT_EQ(secondary_cache->num_lookups(), 0u);

  Destroy(options);
}

// We disable the secondary cache in DBOptions at first. Close and reopen the DB
// with new options, which set the lowest_used_cache_tier to
// kNonVolatileBlockTier. So secondary cache will be used.
TEST_P(DBSecondaryCacheTest, TestSecondaryCacheOptionChange) {
  if (IsHyperClock()) {
    ROCKSDB_GTEST_BYPASS("Test depends on LRUCache-specific behaviors");
    return;
  }
  std::shared_ptr<TestSecondaryCache> secondary_cache(
      new TestSecondaryCache(2048 * 1024));
  std::shared_ptr<Cache> cache =
      NewCache(4 * 1024 /* capacity */, 0 /* num_shard_bits */,
               false /* strict_capacity_limit */, secondary_cache);
  BlockBasedTableOptions table_options;
  table_options.block_cache = cache;
  table_options.block_size = 4 * 1024;
  Options options = GetDefaultOptions();
  options.create_if_missing = true;
  options.table_factory.reset(NewBlockBasedTableFactory(table_options));
  options.env = fault_env_.get();
  fault_fs_->SetFailGetUniqueId(true);
  options.lowest_used_cache_tier = CacheTier::kVolatileTier;

  // Set the file paranoid check, so after flush, the file will be read
  // all the blocks will be accessed.
  options.paranoid_file_checks = true;
  DestroyAndReopen(options);
  Random rnd(301);
  const int N = 6;
  for (int i = 0; i < N; i++) {
    std::string p_v = rnd.RandomString(1007);
    ASSERT_OK(Put(Key(i), p_v));
  }

  ASSERT_OK(Flush());

  for (int i = 0; i < N; i++) {
    std::string p_v = rnd.RandomString(1007);
    ASSERT_OK(Put(Key(i + 70), p_v));
  }

  ASSERT_OK(Flush());

  // Flush will trigger the paranoid check and read blocks. But only block cache
  // will be read.
  ASSERT_EQ(secondary_cache->num_inserts(), 0u);
  ASSERT_EQ(secondary_cache->num_lookups(), 0u);

  Compact("a", "z");

  // Compaction will also insert and evict blocks, no operations to the block
  // cache.
  ASSERT_EQ(secondary_cache->num_inserts(), 0u);
  ASSERT_EQ(secondary_cache->num_lookups(), 0u);

  std::string v = Get(Key(0));
  ASSERT_EQ(1007, v.size());

  // Check the data in first block. Cache miss, direclty read from SST file.
  ASSERT_EQ(secondary_cache->num_inserts(), 0u);
  ASSERT_EQ(secondary_cache->num_lookups(), 0u);

  v = Get(Key(5));
  ASSERT_EQ(1007, v.size());

  // Check the second block.
  ASSERT_EQ(secondary_cache->num_inserts(), 0u);
  ASSERT_EQ(secondary_cache->num_lookups(), 0u);

  v = Get(Key(5));
  ASSERT_EQ(1007, v.size());

  // block cache hit
  ASSERT_EQ(secondary_cache->num_inserts(), 0u);
  ASSERT_EQ(secondary_cache->num_lookups(), 0u);

  // Change the option to enable secondary cache after we Reopen the DB
  options.lowest_used_cache_tier = CacheTier::kNonVolatileBlockTier;
  Reopen(options);

  v = Get(Key(70));
  ASSERT_EQ(1007, v.size());

  // Enable the secondary cache, trigger lookup of the first block in second SST
  ASSERT_EQ(secondary_cache->num_inserts(), 0u);
  ASSERT_EQ(secondary_cache->num_lookups(), 1u);

  v = Get(Key(75));
  ASSERT_EQ(1007, v.size());

  // trigger lookup of the second block in second SST
  ASSERT_EQ(secondary_cache->num_inserts(), 0u);
  ASSERT_EQ(secondary_cache->num_lookups(), 2u);
  Destroy(options);
}

// Two DB test. We create 2 DBs sharing the same block cache and secondary
// cache. We diable the secondary cache option for DB2.
TEST_P(DBSecondaryCacheTest, TestSecondaryCacheOptionTwoDB) {
  if (IsHyperClock()) {
    ROCKSDB_GTEST_BYPASS("Test depends on LRUCache-specific behaviors");
    return;
  }
  std::shared_ptr<TestSecondaryCache> secondary_cache(
      new TestSecondaryCache(2048 * 1024));
  std::shared_ptr<Cache> cache =
      NewCache(4 * 1024 /* capacity */, 0 /* num_shard_bits */,
               false /* strict_capacity_limit */, secondary_cache);
  BlockBasedTableOptions table_options;
  table_options.block_cache = cache;
  table_options.block_size = 4 * 1024;
  Options options = GetDefaultOptions();
  options.create_if_missing = true;
  options.table_factory.reset(NewBlockBasedTableFactory(table_options));
  options.env = fault_env_.get();
  options.paranoid_file_checks = true;
  std::string dbname1 = test::PerThreadDBPath("db_t_1");
  ASSERT_OK(DestroyDB(dbname1, options));
  DB* db1 = nullptr;
  ASSERT_OK(DB::Open(options, dbname1, &db1));
  std::string dbname2 = test::PerThreadDBPath("db_t_2");
  ASSERT_OK(DestroyDB(dbname2, options));
  DB* db2 = nullptr;
  Options options2 = options;
  options2.lowest_used_cache_tier = CacheTier::kVolatileTier;
  ASSERT_OK(DB::Open(options2, dbname2, &db2));
  fault_fs_->SetFailGetUniqueId(true);

  WriteOptions wo;
  Random rnd(301);
  const int N = 6;
  for (int i = 0; i < N; i++) {
    std::string p_v = rnd.RandomString(1007);
    ASSERT_OK(db1->Put(wo, Key(i), p_v));
  }

  ASSERT_EQ(secondary_cache->num_inserts(), 0u);
  ASSERT_EQ(secondary_cache->num_lookups(), 0u);
  ASSERT_OK(db1->Flush(FlushOptions()));

  ASSERT_EQ(secondary_cache->num_inserts(), 0u);
  ASSERT_EQ(secondary_cache->num_lookups(), 2u);

  for (int i = 0; i < N; i++) {
    std::string p_v = rnd.RandomString(1007);
    ASSERT_OK(db2->Put(wo, Key(i), p_v));
  }

  // No change in the secondary cache, since it is disabled in DB2
  ASSERT_EQ(secondary_cache->num_inserts(), 0u);
  ASSERT_EQ(secondary_cache->num_lookups(), 2u);
  ASSERT_OK(db2->Flush(FlushOptions()));
  ASSERT_EQ(secondary_cache->num_inserts(), 1u);
  ASSERT_EQ(secondary_cache->num_lookups(), 2u);

  Slice bg("a");
  Slice ed("b");
  ASSERT_OK(db1->CompactRange(CompactRangeOptions(), &bg, &ed));
  ASSERT_OK(db2->CompactRange(CompactRangeOptions(), &bg, &ed));

  ASSERT_EQ(secondary_cache->num_inserts(), 1u);
  ASSERT_EQ(secondary_cache->num_lookups(), 2u);

  ReadOptions ro;
  std::string v;
  ASSERT_OK(db1->Get(ro, Key(0), &v));
  ASSERT_EQ(1007, v.size());

  // DB 1 has lookup block 1 and it is miss in block cache, trigger secondary
  // cache lookup
  ASSERT_EQ(secondary_cache->num_inserts(), 1u);
  ASSERT_EQ(secondary_cache->num_lookups(), 3u);

  ASSERT_OK(db1->Get(ro, Key(5), &v));
  ASSERT_EQ(1007, v.size());

  // DB 1 lookup the second block and it is miss in block cache, trigger
  // secondary cache lookup
  ASSERT_EQ(secondary_cache->num_inserts(), 1u);
  ASSERT_EQ(secondary_cache->num_lookups(), 4u);

  ASSERT_OK(db2->Get(ro, Key(0), &v));
  ASSERT_EQ(1007, v.size());

  // For db2, it is not enabled with secondary cache, so no search in the
  // secondary cache
  ASSERT_EQ(secondary_cache->num_inserts(), 1u);
  ASSERT_EQ(secondary_cache->num_lookups(), 4u);

  ASSERT_OK(db2->Get(ro, Key(5), &v));
  ASSERT_EQ(1007, v.size());

  // For db2, it is not enabled with secondary cache, so no search in the
  // secondary cache
  ASSERT_EQ(secondary_cache->num_inserts(), 1u);
  ASSERT_EQ(secondary_cache->num_lookups(), 4u);

  fault_fs_->SetFailGetUniqueId(false);
  fault_fs_->SetFilesystemActive(true);
  delete db1;
  delete db2;
  ASSERT_OK(DestroyDB(dbname1, options));
  ASSERT_OK(DestroyDB(dbname2, options));
}

}  // namespace ROCKSDB_NAMESPACE

int main(int argc, char** argv) {
  ROCKSDB_NAMESPACE::port::InstallStackTraceHandler();
  ::testing::InitGoogleTest(&argc, argv);
  return RUN_ALL_TESTS();
}<|MERGE_RESOLUTION|>--- conflicted
+++ resolved
@@ -53,12 +53,7 @@
                                high_pri_pool_ratio, low_pri_pool_ratio,
                                use_adaptive_mutex, kDontChargeCacheMetadata,
                                /*max_upper_hash_bits=*/24,
-<<<<<<< HEAD
-                               /*allocator*/ nullptr,
-                               /*secondary_cache=*/nullptr);
-=======
                                /*allocator*/ nullptr, &eviction_callback_);
->>>>>>> 49ce8a10
   }
 
   void Insert(const std::string& key,
@@ -74,11 +69,7 @@
 
   bool Lookup(const std::string& key) {
     auto handle = cache_->Lookup(key, 0 /*hash*/, nullptr, nullptr,
-<<<<<<< HEAD
-                                 Cache::Priority::LOW, true, nullptr);
-=======
                                  Cache::Priority::LOW, nullptr);
->>>>>>> 49ce8a10
     if (handle) {
       cache_->Release(handle, true /*useful*/, false /*erase*/);
       return true;
@@ -383,15 +374,9 @@
 template <class ClockCache>
 class ClockCacheTest : public testing::Test {
  public:
-<<<<<<< HEAD
-  using Shard = HyperClockCache::Shard;
-  using Table = HyperClockTable;
-  using HandleImpl = Shard::HandleImpl;
-=======
   using Shard = typename ClockCache::Shard;
   using Table = typename Shard::Table;
   using TableOpts = typename Table::Opts;
->>>>>>> 49ce8a10
 
   ClockCacheTest() {}
   ~ClockCacheTest() override { DeleteShard(); }
@@ -409,17 +394,10 @@
     shard_ =
         reinterpret_cast<Shard*>(port::cacheline_aligned_alloc(sizeof(Shard)));
 
-<<<<<<< HEAD
-    Table::Opts opts;
-    opts.estimated_value_size = 1;
-    new (shard_) Shard(capacity, strict_capacity_limit,
-                       kDontChargeCacheMetadata, /*allocator*/ nullptr, opts);
-=======
     TableOpts opts{1 /*value_size*/};
     new (shard_)
         Shard(capacity, strict_capacity_limit, kDontChargeCacheMetadata,
               /*allocator*/ nullptr, &eviction_callback_, &hash_seed_, opts);
->>>>>>> 49ce8a10
   }
 
   Status Insert(const UniqueId64x2& hashed_key,
@@ -474,13 +452,10 @@
   }
 
   Shard* shard_ = nullptr;
-<<<<<<< HEAD
-=======
 
  private:
   Cache::EvictionCallback eviction_callback_;
   uint32_t hash_seed_ = 0;
->>>>>>> 49ce8a10
 };
 
 using ClockCacheTypes =
@@ -510,18 +485,12 @@
   shard.Erase(wrong_size_key, this->TestHashedKey('x'));  // no-op
 }
 
-<<<<<<< HEAD
-TEST_F(ClockCacheTest, Limits) {
-  constexpr size_t kCapacity = 3;
-  NewShard(kCapacity, false /*strict_capacity_limit*/);
-=======
 TYPED_TEST(ClockCacheTest, Limits) {
   constexpr size_t kCapacity = 64;
   this->NewShard(kCapacity, false /*strict_capacity_limit*/);
   auto& shard = *this->shard_;
   using HandleImpl = typename ClockCacheTest<TypeParam>::Shard::HandleImpl;
 
->>>>>>> 49ce8a10
   for (bool strict_capacity_limit : {false, true, false}) {
     SCOPED_TRACE("strict_capacity_limit = " +
                  std::to_string(strict_capacity_limit));
@@ -533,15 +502,9 @@
 
     // Single entry charge beyond capacity
     {
-<<<<<<< HEAD
-      Status s = shard_->Insert(TestKey(hkey), hkey, nullptr /*value*/,
-                                &kNoopCacheItemHelper, 5 /*charge*/,
-                                nullptr /*handle*/, Cache::Priority::LOW);
-=======
       Status s = shard.Insert(this->TestKey(hkey), hkey, nullptr /*value*/,
                               &kNoopCacheItemHelper, kCapacity + 2 /*charge*/,
                               nullptr /*handle*/, Cache::Priority::LOW);
->>>>>>> 49ce8a10
       if (strict_capacity_limit) {
         EXPECT_TRUE(s.IsMemoryLimit());
       } else {
@@ -552,15 +515,9 @@
     // Single entry fills capacity
     {
       HandleImpl* h;
-<<<<<<< HEAD
-      ASSERT_OK(shard_->Insert(TestKey(hkey), hkey, nullptr /*value*/,
-                               &kNoopCacheItemHelper, 3 /*charge*/, &h,
-                               Cache::Priority::LOW));
-=======
       ASSERT_OK(shard.Insert(this->TestKey(hkey), hkey, nullptr /*value*/,
                              &kNoopCacheItemHelper, kCapacity /*charge*/, &h,
                              Cache::Priority::LOW));
->>>>>>> 49ce8a10
       // Try to insert more
       Status s = this->Insert('a');
       if (strict_capacity_limit) {
@@ -577,26 +534,15 @@
     // (Cleverly using mostly zero-charge entries, but some non-zero to
     // verify usage tracking on detached entries.)
     {
-<<<<<<< HEAD
-      size_t n = shard_->GetTableAddressCount() + 1;
-=======
       size_t n = kCapacity * 5 + 1;
->>>>>>> 49ce8a10
       std::unique_ptr<HandleImpl* []> ha { new HandleImpl* [n] {} };
       Status s;
       for (size_t i = 0; i < n && s.ok(); ++i) {
         hkey[1] = i;
-<<<<<<< HEAD
-        s = shard_->Insert(TestKey(hkey), hkey, nullptr /*value*/,
-                           &kNoopCacheItemHelper,
-                           (i + kCapacity < n) ? 0 : 1 /*charge*/, &ha[i],
-                           Cache::Priority::LOW);
-=======
         s = shard.Insert(this->TestKey(hkey), hkey, nullptr /*value*/,
                          &kNoopCacheItemHelper,
                          (i + kCapacity < n) ? 0 : 1 /*charge*/, &ha[i],
                          Cache::Priority::LOW);
->>>>>>> 49ce8a10
         if (i == 0) {
           EXPECT_OK(s);
         }
@@ -749,15 +695,6 @@
 }  // namespace
 
 // Testing calls to CorrectNearOverflow in Release
-<<<<<<< HEAD
-TEST_F(ClockCacheTest, ClockCounterOverflowTest) {
-  NewShard(6, /*strict_capacity_limit*/ false);
-  HandleImpl* h;
-  DeleteCounter val;
-  UniqueId64x2 hkey = TestHashedKey('x');
-  ASSERT_OK(shard_->Insert(TestKey(hkey), hkey, &val, &kDeleteCounterHelper, 1,
-                           &h, Cache::Priority::HIGH));
-=======
 TYPED_TEST(ClockCacheTest, ClockCounterOverflowTest) {
   this->NewShard(6, /*strict_capacity_limit*/ false);
   auto& shard = *this->shard_;
@@ -768,7 +705,6 @@
   UniqueId64x2 hkey = this->TestHashedKey('x');
   ASSERT_OK(shard.Insert(this->TestKey(hkey), hkey, &val, &kDeleteCounterHelper,
                          1, &h, Cache::Priority::HIGH));
->>>>>>> 49ce8a10
 
   // Some large number outstanding
   shard.TEST_RefN(h, 123456789);
@@ -793,8 +729,6 @@
   shard.Release(h);
   // Deleted
   ASSERT_EQ(val.deleted, 1);
-<<<<<<< HEAD
-=======
 }
 
 TYPED_TEST(ClockCacheTest, ClockTableFull) {
@@ -854,31 +788,10 @@
       ASSERT_EQ(val.deleted, 3 + size - (i - 1));
     }
   }
->>>>>>> 49ce8a10
 }
 
 // This test is mostly to exercise some corner case logic, by forcing two
 // keys to have the same hash, and more
-<<<<<<< HEAD
-TEST_F(ClockCacheTest, CollidingInsertEraseTest) {
-  NewShard(6, /*strict_capacity_limit*/ false);
-  DeleteCounter val;
-  UniqueId64x2 hkey1 = TestHashedKey('x');
-  Slice key1 = TestKey(hkey1);
-  UniqueId64x2 hkey2 = TestHashedKey('y');
-  Slice key2 = TestKey(hkey2);
-  UniqueId64x2 hkey3 = TestHashedKey('z');
-  Slice key3 = TestKey(hkey3);
-  HandleImpl* h1;
-  ASSERT_OK(shard_->Insert(key1, hkey1, &val, &kDeleteCounterHelper, 1, &h1,
-                           Cache::Priority::HIGH));
-  HandleImpl* h2;
-  ASSERT_OK(shard_->Insert(key2, hkey2, &val, &kDeleteCounterHelper, 1, &h2,
-                           Cache::Priority::HIGH));
-  HandleImpl* h3;
-  ASSERT_OK(shard_->Insert(key3, hkey3, &val, &kDeleteCounterHelper, 1, &h3,
-                           Cache::Priority::HIGH));
-=======
 TYPED_TEST(ClockCacheTest, CollidingInsertEraseTest) {
   this->NewShard(6, /*strict_capacity_limit*/ false);
   auto& shard = *this->shard_;
@@ -900,7 +813,6 @@
   HandleImpl* h3;
   ASSERT_OK(shard.Insert(key3, hkey3, &val, &kDeleteCounterHelper, 1, &h3,
                          Cache::Priority::HIGH));
->>>>>>> 49ce8a10
 
   // Can repeatedly lookup+release despite the hash collision
   HandleImpl* tmp_h;
@@ -942,15 +854,9 @@
   }
 
   // Also Insert with invisible entry there
-<<<<<<< HEAD
-  ASSERT_OK(shard_->Insert(key1, hkey1, &val, &kDeleteCounterHelper, 1, nullptr,
-                           Cache::Priority::HIGH));
-  tmp_h = shard_->Lookup(key1, hkey1);
-=======
   ASSERT_OK(shard.Insert(key1, hkey1, &val, &kDeleteCounterHelper, 1, nullptr,
                          Cache::Priority::HIGH));
   tmp_h = shard.Lookup(key1, hkey1);
->>>>>>> 49ce8a10
   // Found but distinct handle
   ASSERT_NE(nullptr, tmp_h);
   ASSERT_NE(h1, tmp_h);
@@ -992,11 +898,7 @@
 
   // h2 deleted
   ASSERT_EQ(val.deleted--, 1);
-<<<<<<< HEAD
-  tmp_h = shard_->Lookup(key2, hkey2);
-=======
   tmp_h = shard.Lookup(key2, hkey2);
->>>>>>> 49ce8a10
   ASSERT_EQ(nullptr, tmp_h);
 
   // Can still find h3
@@ -1017,11 +919,7 @@
 
   // h3 deleted
   ASSERT_EQ(val.deleted--, 1);
-<<<<<<< HEAD
-  tmp_h = shard_->Lookup(key3, hkey3);
-=======
   tmp_h = shard.Lookup(key3, hkey3);
->>>>>>> 49ce8a10
   ASSERT_EQ(nullptr, tmp_h);
 }
 
@@ -1085,22 +983,14 @@
 
   using ResultMap = std::unordered_map<std::string, ResultType>;
 
-<<<<<<< HEAD
-  explicit TestSecondaryCache(size_t capacity)
-=======
   explicit TestSecondaryCache(size_t capacity, bool insert_saved = false)
->>>>>>> 49ce8a10
       : cache_(NewLRUCache(capacity, 0, false, 0.5 /* high_pri_pool_ratio */,
                            nullptr, kDefaultToAdaptiveMutex,
                            kDontChargeCacheMetadata)),
         num_inserts_(0),
         num_lookups_(0),
-<<<<<<< HEAD
-        inject_failure_(false) {}
-=======
         inject_failure_(false),
         insert_saved_(insert_saved) {}
->>>>>>> 49ce8a10
 
   const char* Name() const override { return "TestSecondaryCache"; }
 
@@ -1109,12 +999,8 @@
   void ResetInjectFailure() { inject_failure_ = false; }
 
   Status Insert(const Slice& key, Cache::ObjectPtr value,
-<<<<<<< HEAD
-                const Cache::CacheItemHelper* helper) override {
-=======
                 const Cache::CacheItemHelper* helper,
                 bool /*force_insert*/) override {
->>>>>>> 49ce8a10
     if (inject_failure_) {
       return Status::Corruption("Insertion Data Corrupted");
     }
@@ -1133,8 +1019,6 @@
       return s;
     }
     return cache_.Insert(key, buf, size);
-<<<<<<< HEAD
-=======
   }
 
   Status InsertSaved(const Slice& key, const Slice& saved,
@@ -1146,17 +1030,12 @@
     } else {
       return Status::OK();
     }
->>>>>>> 49ce8a10
   }
 
   std::unique_ptr<SecondaryCacheResultHandle> Lookup(
       const Slice& key, const Cache::CacheItemHelper* helper,
       Cache::CreateContext* create_context, bool /*wait*/,
-<<<<<<< HEAD
-      bool /*advise_erase*/, bool& is_in_sec_cache) override {
-=======
       bool /*advise_erase*/, bool& kept_in_sec_cache) override {
->>>>>>> 49ce8a10
     std::string key_str = key.ToString();
     TEST_SYNC_POINT_CALLBACK("TestSecondaryCache::Lookup", &key_str);
 
@@ -1181,12 +1060,8 @@
         char* ptr = cache_.Value(handle);
         size_t size = DecodeFixed64(ptr);
         ptr += sizeof(uint64_t);
-<<<<<<< HEAD
-        s = helper->create_cb(Slice(ptr, size), create_context,
-=======
         s = helper->create_cb(Slice(ptr, size), kNoCompression,
                               CacheTier::kVolatileTier, create_context,
->>>>>>> 49ce8a10
                               /*alloc*/ nullptr, &value, &charge);
       }
       if (s.ok()) {
@@ -1301,49 +1176,6 @@
   std::unique_ptr<Env> fault_env_;
 };
 
-<<<<<<< HEAD
-class LRUCacheSecondaryCacheTest : public LRUCacheTest,
-                                   public Cache::CreateContext {
- public:
-  LRUCacheSecondaryCacheTest() : fail_create_(false) {}
-  ~LRUCacheSecondaryCacheTest() {}
-
- protected:
-  class TestItem {
-   public:
-    TestItem(const char* buf, size_t size) : buf_(new char[size]), size_(size) {
-      memcpy(buf_.get(), buf, size);
-    }
-    ~TestItem() {}
-
-    char* Buf() { return buf_.get(); }
-    size_t Size() { return size_; }
-    std::string ToString() { return std::string(Buf(), Size()); }
-
-   private:
-    std::unique_ptr<char[]> buf_;
-    size_t size_;
-  };
-
-  static size_t SizeCallback(Cache::ObjectPtr obj) {
-    return static_cast<TestItem*>(obj)->Size();
-  }
-
-  static Status SaveToCallback(Cache::ObjectPtr from_obj, size_t from_offset,
-                               size_t length, char* out) {
-    TestItem* item = static_cast<TestItem*>(from_obj);
-    char* buf = item->Buf();
-    EXPECT_EQ(length, item->Size());
-    EXPECT_EQ(from_offset, 0);
-    memcpy(out, buf, length);
-    return Status::OK();
-  }
-
-  static void DeletionCallback(Cache::ObjectPtr obj,
-                               MemoryAllocator* /*alloc*/) {
-    delete static_cast<TestItem*>(obj);
-  }
-=======
 INSTANTIATE_TEST_CASE_P(DBSecondaryCacheTest, DBSecondaryCacheTest,
                         GetTestingCacheTypes());
 
@@ -1362,7 +1194,6 @@
   // Start with warming k3
   std::string str3 = rnd.RandomString(1021);
   ASSERT_OK(secondary_cache->InsertSaved(k3.AsSlice(), str3));
->>>>>>> 49ce8a10
 
   std::string str1 = rnd.RandomString(1021);
   TestItem* item1 = new TestItem(str1.data(), str1.length());
@@ -1372,13 +1203,6 @@
   // k1 should be demoted to NVM
   ASSERT_OK(cache->Insert(k2.AsSlice(), item2, GetHelper(), str2.length()));
 
-<<<<<<< HEAD
-  static Status SaveToCallbackFail(Cache::ObjectPtr /*from_obj*/,
-                                   size_t /*from_offset*/, size_t /*length*/,
-                                   char* /*out*/) {
-    return Status::NotSupported();
-  }
-=======
   get_perf_context()->Reset();
   Cache::Handle* handle;
   handle = cache->Lookup(k2.AsSlice(), GetHelper(),
@@ -1386,7 +1210,6 @@
   ASSERT_NE(handle, nullptr);
   ASSERT_EQ(static_cast<TestItem*>(cache->Value(handle))->Size(), str2.size());
   cache->Release(handle);
->>>>>>> 49ce8a10
 
   // This lookup should promote k1 and demote k2
   handle = cache->Lookup(k1.AsSlice(), GetHelper(),
@@ -1395,26 +1218,12 @@
   ASSERT_EQ(static_cast<TestItem*>(cache->Value(handle))->Size(), str1.size());
   cache->Release(handle);
 
-<<<<<<< HEAD
-  static Status CreateCallback(const Slice& data, Cache::CreateContext* context,
-                               MemoryAllocator* /*allocator*/,
-                               Cache::ObjectPtr* out_obj, size_t* out_charge) {
-    auto t = static_cast<LRUCacheSecondaryCacheTest*>(context);
-    if (t->fail_create_) {
-      return Status::NotSupported();
-    }
-    *out_obj = new TestItem(data.data(), data.size());
-    *out_charge = data.size();
-    return Status::OK();
-  };
-=======
   // This lookup should promote k3 and demote k1
   handle = cache->Lookup(k3.AsSlice(), GetHelper(),
                          /*context*/ this, Cache::Priority::LOW, stats.get());
   ASSERT_NE(handle, nullptr);
   ASSERT_EQ(static_cast<TestItem*>(cache->Value(handle))->Size(), str3.size());
   cache->Release(handle);
->>>>>>> 49ce8a10
 
   ASSERT_EQ(secondary_cache->num_inserts(), 3u);
   ASSERT_EQ(secondary_cache->num_lookups(), 2u);
@@ -1427,51 +1236,19 @@
   secondary_cache.reset();
 }
 
-<<<<<<< HEAD
-Cache::CacheItemHelper LRUCacheSecondaryCacheTest::helper_{
-    CacheEntryRole::kMisc, LRUCacheSecondaryCacheTest::DeletionCallback,
-    LRUCacheSecondaryCacheTest::SizeCallback,
-    LRUCacheSecondaryCacheTest::SaveToCallback,
-    LRUCacheSecondaryCacheTest::CreateCallback};
-
-Cache::CacheItemHelper LRUCacheSecondaryCacheTest::helper_fail_{
-    CacheEntryRole::kMisc, LRUCacheSecondaryCacheTest::DeletionCallback,
-    LRUCacheSecondaryCacheTest::SizeCallback,
-    LRUCacheSecondaryCacheTest::SaveToCallbackFail,
-    LRUCacheSecondaryCacheTest::CreateCallback};
-
-TEST_F(LRUCacheSecondaryCacheTest, BasicTest) {
-  LRUCacheOptions opts(1024 /* capacity */, 0 /* num_shard_bits */,
-                       false /* strict_capacity_limit */,
-                       0.5 /* high_pri_pool_ratio */,
-                       nullptr /* memory_allocator */, kDefaultToAdaptiveMutex,
-                       kDontChargeCacheMetadata);
-  std::shared_ptr<TestSecondaryCache> secondary_cache =
-      std::make_shared<TestSecondaryCache>(4096);
-  opts.secondary_cache = secondary_cache;
-  std::shared_ptr<Cache> cache = NewLRUCache(opts);
-=======
 TEST_P(BasicSecondaryCacheTest, StatsTest) {
   std::shared_ptr<TestSecondaryCache> secondary_cache =
       std::make_shared<TestSecondaryCache>(4096, true);
   std::shared_ptr<Cache> cache =
       NewCache(1024 /* capacity */, 0 /* num_shard_bits */,
                false /* strict_capacity_limit */, secondary_cache);
->>>>>>> 49ce8a10
   std::shared_ptr<Statistics> stats = CreateDBStatistics();
   CacheKey k1 = CacheKey::CreateUniqueForCacheLifetime(cache.get());
   CacheKey k2 = CacheKey::CreateUniqueForCacheLifetime(cache.get());
   CacheKey k3 = CacheKey::CreateUniqueForCacheLifetime(cache.get());
 
   Random rnd(301);
-<<<<<<< HEAD
-  // Start with warming k3
-  std::string str3 = rnd.RandomString(1021);
-  ASSERT_OK(secondary_cache->InsertSaved(k3.AsSlice(), str3));
-
-=======
   // Start with warming secondary cache
->>>>>>> 49ce8a10
   std::string str1 = rnd.RandomString(1020);
   std::string str2 = rnd.RandomString(1020);
   std::string str3 = rnd.RandomString(1020);
@@ -1481,27 +1258,6 @@
 
   get_perf_context()->Reset();
   Cache::Handle* handle;
-<<<<<<< HEAD
-  handle =
-      cache->Lookup(k2.AsSlice(), &LRUCacheSecondaryCacheTest::helper_,
-                    /*context*/ this, Cache::Priority::LOW, true, stats.get());
-  ASSERT_NE(handle, nullptr);
-  ASSERT_EQ(static_cast<TestItem*>(cache->Value(handle))->Size(), str2.size());
-  cache->Release(handle);
-
-  // This lookup should promote k1 and demote k2
-  handle =
-      cache->Lookup(k1.AsSlice(), &LRUCacheSecondaryCacheTest::helper_,
-                    /*context*/ this, Cache::Priority::LOW, true, stats.get());
-  ASSERT_NE(handle, nullptr);
-  ASSERT_EQ(static_cast<TestItem*>(cache->Value(handle))->Size(), str1.size());
-  cache->Release(handle);
-
-  // This lookup should promote k3 and demote k1
-  handle =
-      cache->Lookup(k3.AsSlice(), &LRUCacheSecondaryCacheTest::helper_,
-                    /*context*/ this, Cache::Priority::LOW, true, stats.get());
-=======
   handle = cache->Lookup(k1.AsSlice(), GetHelper(CacheEntryRole::kFilterBlock),
                          /*context*/ this, Cache::Priority::LOW, stats.get());
   ASSERT_NE(handle, nullptr);
@@ -1516,17 +1272,12 @@
 
   handle = cache->Lookup(k3.AsSlice(), GetHelper(CacheEntryRole::kDataBlock),
                          /*context*/ this, Cache::Priority::LOW, stats.get());
->>>>>>> 49ce8a10
   ASSERT_NE(handle, nullptr);
   ASSERT_EQ(static_cast<TestItem*>(cache->Value(handle))->Size(), str3.size());
   cache->Release(handle);
 
   ASSERT_EQ(secondary_cache->num_inserts(), 3u);
-<<<<<<< HEAD
-  ASSERT_EQ(secondary_cache->num_lookups(), 2u);
-=======
   ASSERT_EQ(secondary_cache->num_lookups(), 3u);
->>>>>>> 49ce8a10
   ASSERT_EQ(stats->getTickerCount(SECONDARY_CACHE_HITS),
             secondary_cache->num_lookups());
   ASSERT_EQ(stats->getTickerCount(SECONDARY_CACHE_FILTER_HITS), 1);
@@ -1554,23 +1305,12 @@
   // NOTE: changed to assert helper != nullptr for efficiency / code size
   // ASSERT_TRUE(cache->Insert(k1.AsSlice(), item1.get(), nullptr,
   //                           str1.length()).IsInvalidArgument());
-<<<<<<< HEAD
-  ASSERT_OK(cache->Insert(k1.AsSlice(), item1.get(),
-                          &LRUCacheSecondaryCacheTest::helper_, str1.length()));
-=======
   ASSERT_OK(
       cache->Insert(k1.AsSlice(), item1.get(), GetHelper(), str1.length()));
->>>>>>> 49ce8a10
   item1.release();  // Appease clang-analyze "potential memory leak"
 
   Cache::Handle* handle;
   handle = cache->Lookup(k2.AsSlice(), nullptr, /*context*/ this,
-<<<<<<< HEAD
-                         Cache::Priority::LOW, true);
-  ASSERT_EQ(handle, nullptr);
-  handle = cache->Lookup(k2.AsSlice(), &LRUCacheSecondaryCacheTest::helper_,
-                         /*context*/ this, Cache::Priority::LOW, false);
-=======
                          Cache::Priority::LOW);
   ASSERT_EQ(handle, nullptr);
 
@@ -1586,7 +1326,6 @@
   cache->StartAsyncLookup(async_handle);
   cache->Wait(async_handle);
   handle = async_handle.Result();
->>>>>>> 49ce8a10
   ASSERT_EQ(handle, nullptr);
 
   cache.reset();
@@ -1614,22 +1353,6 @@
   ASSERT_EQ(secondary_cache->num_inserts(), 1u);
 
   Cache::Handle* handle;
-<<<<<<< HEAD
-  handle =
-      cache->Lookup(k2.AsSlice(), &LRUCacheSecondaryCacheTest::helper_fail_,
-                    /*context*/ this, Cache::Priority::LOW, true);
-  ASSERT_NE(handle, nullptr);
-  cache->Release(handle);
-  // This lookup should fail, since k1 demotion would have failed
-  handle =
-      cache->Lookup(k1.AsSlice(), &LRUCacheSecondaryCacheTest::helper_fail_,
-                    /*context*/ this, Cache::Priority::LOW, true);
-  ASSERT_EQ(handle, nullptr);
-  // Since k1 didn't get promoted, k2 should still be in cache
-  handle =
-      cache->Lookup(k2.AsSlice(), &LRUCacheSecondaryCacheTest::helper_fail_,
-                    /*context*/ this, Cache::Priority::LOW, true);
-=======
   handle = cache->Lookup(k2.AsSlice(), GetHelperFail(),
                          /*context*/ this, Cache::Priority::LOW);
   ASSERT_NE(handle, nullptr);
@@ -1641,7 +1364,6 @@
   // Since k1 didn't get promoted, k2 should still be in cache
   handle = cache->Lookup(k2.AsSlice(), GetHelperFail(),
                          /*context*/ this, Cache::Priority::LOW);
->>>>>>> 49ce8a10
   ASSERT_NE(handle, nullptr);
   cache->Release(handle);
   ASSERT_EQ(secondary_cache->num_inserts(), 1u);
@@ -1671,19 +1393,6 @@
 
   Cache::Handle* handle;
   SetFailCreate(true);
-<<<<<<< HEAD
-  handle = cache->Lookup(k2.AsSlice(), &LRUCacheSecondaryCacheTest::helper_,
-                         /*context*/ this, Cache::Priority::LOW, true);
-  ASSERT_NE(handle, nullptr);
-  cache->Release(handle);
-  // This lookup should fail, since k1 creation would have failed
-  handle = cache->Lookup(k1.AsSlice(), &LRUCacheSecondaryCacheTest::helper_,
-                         /*context*/ this, Cache::Priority::LOW, true);
-  ASSERT_EQ(handle, nullptr);
-  // Since k1 didn't get promoted, k2 should still be in cache
-  handle = cache->Lookup(k2.AsSlice(), &LRUCacheSecondaryCacheTest::helper_,
-                         /*context*/ this, Cache::Priority::LOW, true);
-=======
   handle = cache->Lookup(k2.AsSlice(), GetHelper(),
                          /*context*/ this, Cache::Priority::LOW);
   ASSERT_NE(handle, nullptr);
@@ -1695,7 +1404,6 @@
   // Since k1 didn't get promoted, k2 should still be in cache
   handle = cache->Lookup(k2.AsSlice(), GetHelper(),
                          /*context*/ this, Cache::Priority::LOW);
->>>>>>> 49ce8a10
   ASSERT_NE(handle, nullptr);
   cache->Release(handle);
   ASSERT_EQ(secondary_cache->num_inserts(), 1u);
@@ -1705,51 +1413,6 @@
   secondary_cache.reset();
 }
 
-<<<<<<< HEAD
-TEST_F(LRUCacheSecondaryCacheTest, FullCapacityTest) {
-  LRUCacheOptions opts(1024 /* capacity */, 0 /* num_shard_bits */,
-                       true /* strict_capacity_limit */,
-                       0.5 /* high_pri_pool_ratio */,
-                       nullptr /* memory_allocator */, kDefaultToAdaptiveMutex,
-                       kDontChargeCacheMetadata);
-  std::shared_ptr<TestSecondaryCache> secondary_cache =
-      std::make_shared<TestSecondaryCache>(2048);
-  opts.secondary_cache = secondary_cache;
-  std::shared_ptr<Cache> cache = NewLRUCache(opts);
-  CacheKey k1 = CacheKey::CreateUniqueForCacheLifetime(cache.get());
-  CacheKey k2 = CacheKey::CreateUniqueForCacheLifetime(cache.get());
-
-  Random rnd(301);
-  std::string str1 = rnd.RandomString(1020);
-  TestItem* item1 = new TestItem(str1.data(), str1.length());
-  ASSERT_OK(cache->Insert(k1.AsSlice(), item1,
-                          &LRUCacheSecondaryCacheTest::helper_, str1.length()));
-  std::string str2 = rnd.RandomString(1020);
-  TestItem* item2 = new TestItem(str2.data(), str2.length());
-  // k1 should be demoted to NVM
-  ASSERT_OK(cache->Insert(k2.AsSlice(), item2,
-                          &LRUCacheSecondaryCacheTest::helper_, str2.length()));
-
-  Cache::Handle* handle;
-  handle = cache->Lookup(k2.AsSlice(), &LRUCacheSecondaryCacheTest::helper_,
-                         /*context*/ this, Cache::Priority::LOW, true);
-  ASSERT_NE(handle, nullptr);
-  // k1 promotion should fail due to the block cache being at capacity,
-  // but the lookup should still succeed
-  Cache::Handle* handle2;
-  handle2 = cache->Lookup(k1.AsSlice(), &LRUCacheSecondaryCacheTest::helper_,
-                          /*context*/ this, Cache::Priority::LOW, true);
-  ASSERT_NE(handle2, nullptr);
-  // Since k1 didn't get inserted, k2 should still be in cache
-  cache->Release(handle);
-  cache->Release(handle2);
-  handle = cache->Lookup(k2.AsSlice(), &LRUCacheSecondaryCacheTest::helper_,
-                         /*context*/ this, Cache::Priority::LOW, true);
-  ASSERT_NE(handle, nullptr);
-  cache->Release(handle);
-  ASSERT_EQ(secondary_cache->num_inserts(), 1u);
-  ASSERT_EQ(secondary_cache->num_lookups(), 1u);
-=======
 TEST_P(BasicSecondaryCacheTest, FullCapacityTest) {
   for (bool strict_capacity_limit : {false, true}) {
     std::shared_ptr<TestSecondaryCache> secondary_cache =
@@ -1810,7 +1473,6 @@
       // ASSERT_EQ(secondary_cache->num_inserts(), 2u);
       ASSERT_EQ(secondary_cache->num_inserts(), 1u);
     }
->>>>>>> 49ce8a10
 
     cache.reset();
     secondary_cache.reset();
@@ -2208,53 +1870,7 @@
   Destroy(options);
 }
 
-<<<<<<< HEAD
-TEST_F(DBSecondaryCacheTest, TestSecondaryWithCompressedCache) {
-  if (!Snappy_Supported()) {
-    ROCKSDB_GTEST_SKIP("Compressed cache test requires snappy support");
-    return;
-  }
-  LRUCacheOptions opts(2000 /* capacity */, 0 /* num_shard_bits */,
-                       false /* strict_capacity_limit */,
-                       0.5 /* high_pri_pool_ratio */,
-                       nullptr /* memory_allocator */, kDefaultToAdaptiveMutex,
-                       kDontChargeCacheMetadata);
-  std::shared_ptr<TestSecondaryCache> secondary_cache(
-      new TestSecondaryCache(2048 * 1024));
-  opts.secondary_cache = secondary_cache;
-  std::shared_ptr<Cache> cache = NewLRUCache(opts);
-  BlockBasedTableOptions table_options;
-  table_options.block_cache_compressed = cache;
-  table_options.no_block_cache = true;
-  table_options.block_size = 1234;
-  Options options = GetDefaultOptions();
-  options.compression = kSnappyCompression;
-  options.create_if_missing = true;
-  options.table_factory.reset(NewBlockBasedTableFactory(table_options));
-  DestroyAndReopen(options);
-  Random rnd(301);
-  const int N = 6;
-  for (int i = 0; i < N; i++) {
-    // Partly compressible
-    std::string p_v = rnd.RandomString(507) + std::string(500, ' ');
-    ASSERT_OK(Put(Key(i), p_v));
-  }
-  ASSERT_OK(Flush());
-  for (int i = 0; i < 2 * N; i++) {
-    std::string v = Get(Key(i % N));
-    ASSERT_EQ(1007, v.size());
-  }
-}
-
-TEST_F(LRUCacheSecondaryCacheTest, BasicWaitAllTest) {
-  LRUCacheOptions opts(1024 /* capacity */, 2 /* num_shard_bits */,
-                       false /* strict_capacity_limit */,
-                       0.5 /* high_pri_pool_ratio */,
-                       nullptr /* memory_allocator */, kDefaultToAdaptiveMutex,
-                       kDontChargeCacheMetadata);
-=======
 TEST_P(BasicSecondaryCacheTest, BasicWaitAllTest) {
->>>>>>> 49ce8a10
   std::shared_ptr<TestSecondaryCache> secondary_cache =
       std::make_shared<TestSecondaryCache>(32 * 1024);
   std::shared_ptr<Cache> cache =
@@ -2292,20 +1908,6 @@
         TestSecondaryCache::ResultType::DEFER_AND_FAIL},
        {ock.WithOffset(5).AsSlice().ToString(),
         TestSecondaryCache::ResultType::FAIL}});
-<<<<<<< HEAD
-  std::vector<Cache::Handle*> results;
-  for (int i = 0; i < 6; ++i) {
-    results.emplace_back(cache->Lookup(
-        ock.WithOffset(i).AsSlice(), &LRUCacheSecondaryCacheTest::helper_,
-        /*context*/ this, Cache::Priority::LOW, false));
-  }
-  cache->WaitAll(results);
-  for (int i = 0; i < 6; ++i) {
-    if (i == 4) {
-      ASSERT_EQ(cache->Value(results[i]), nullptr);
-    } else if (i == 5) {
-      ASSERT_EQ(results[i], nullptr);
-=======
 
   std::array<Cache::AsyncLookupHandle, 6> async_handles;
   std::array<CacheKey, 6> cache_keys;
@@ -2324,7 +1926,6 @@
     Cache::Handle* result = async_handles[i].Result();
     if (i == 4 || i == 5) {
       ASSERT_EQ(result, nullptr);
->>>>>>> 49ce8a10
       continue;
     } else {
       ASSERT_NE(result, nullptr);
@@ -2429,20 +2030,6 @@
  public:
   using CacheWrapper::CacheWrapper;
 
-<<<<<<< HEAD
-  Status Insert(const Slice& key, Cache::ObjectPtr value,
-                const CacheItemHelper* helper, size_t charge,
-                Handle** handle = nullptr,
-                Priority priority = Priority::LOW) override {
-    insert_count_++;
-    return LRUCache::Insert(key, value, helper, charge, handle, priority);
-  }
-  Handle* Lookup(const Slice& key, const CacheItemHelper* helper,
-                 CreateContext* create_context, Priority priority, bool wait,
-                 Statistics* stats = nullptr) override {
-    lookup_count_++;
-    return LRUCache::Lookup(key, helper, create_context, priority, wait, stats);
-=======
   static const char* kClassName() { return "CacheWithStats"; }
   const char* Name() const override { return kClassName(); }
 
@@ -2459,7 +2046,6 @@
                  Statistics* stats = nullptr) override {
     lookup_count_++;
     return target_->Lookup(key, helper, create_context, priority, stats);
->>>>>>> 49ce8a10
   }
 
   uint32_t GetInsertCount() { return insert_count_; }
