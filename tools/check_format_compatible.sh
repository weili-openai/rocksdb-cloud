#!/usr/bin/env bash
# Copyright (c) Facebook, Inc. and its affiliates. All Rights Reserved.
#
# A shell script to build and run different versions of ldb to check for
# expected forward and backward compatibility with "current" version. The
# working copy must have no uncommitted changes.
#
# Usage: <SCRIPT> [ref_for_current]
# `ref_for_current` can be a revision, tag, commit or branch name. Default is HEAD.
#
# Return value 0 means all regression tests pass. 1 if not pass.
#
# Environment options:
#  SHORT_TEST=1 - Test only the oldest branch for each kind of test. This is
#    a good choice for PR validation as it is relatively fast and will find
#    most issues.
#  USE_SSH=1 - Connect to GitHub with ssh instead of https

if ! git diff-index --quiet HEAD; then
  echo "You have uncommitted changes. Aborting."
  exit 1
fi

current_checkout_name=${1:-HEAD}
# This allows the script to work even if with transient refs like "HEAD"
current_checkout_hash="$(git rev-parse --quiet --verify $current_checkout_name)"

if [ "$current_checkout_hash" == "" ]; then
  echo "Not a recognized ref: $current_checkout_name"
  exit 1
fi

# To restore to prior branch at the end
orig_branch="$(git rev-parse --abbrev-ref HEAD)"
tmp_branch=_tmp_format_compatible
tmp_origin=_tmp_origin

# Don't depend on what current "origin" might be
set -e
git remote remove $tmp_origin 2>/dev/null || true
if [ "$USE_SSH" ]; then
  git remote add $tmp_origin "git@github.com:facebook/rocksdb.git"
else
  git remote add $tmp_origin "https://github.com/facebook/rocksdb.git"
fi
git fetch $tmp_origin

# Used in building some ancient RocksDB versions where by default it tries to
# use a precompiled libsnappy.a checked in to the repo.
export SNAPPY_LDFLAGS=-lsnappy

cleanup() {
  echo "== Cleaning up"
  git reset --hard || true
  git checkout "$orig_branch" || true
  git branch -D $tmp_branch || true
  git remote remove $tmp_origin || true
}
trap cleanup EXIT # Always clean up, even on failure or Ctrl+C

scriptpath=`dirname ${BASH_SOURCE[0]}`

test_dir=${TEST_TMPDIR:-"/tmp"}"/rocksdb_format_compatible_$USER"
rm -rf ${test_dir:?}

# Prevent 'make clean' etc. from wiping out test_dir
export TEST_TMPDIR=$test_dir"/misc"

# For saving current version of scripts as we checkout different versions to test
script_copy_dir=$test_dir"/script_copy"
mkdir -p $script_copy_dir
cp -f $scriptpath/*.sh $script_copy_dir

# For shared raw input data
input_data_path=$test_dir"/test_data_input"
mkdir -p $input_data_path
# For external sst ingestion test
ext_test_dir=$test_dir"/ext"
mkdir -p $ext_test_dir
# For DB dump test
db_test_dir=$test_dir"/db"
mkdir -p $db_test_dir
# For backup/restore test (uses DB test)
bak_test_dir=$test_dir"/bak"
mkdir -p $bak_test_dir

python_bin=$(which python3 || which python || echo python3)

# Generate random files.
for i in {1..6}
do
  input_data[$i]=$input_data_path/data$i
  echo == Generating random input file ${input_data[$i]}
  $python_bin - <<EOF
import random
random.seed($i)
symbols=['a', 'b', 'c', 'd', 'e', 'f', 'g', 'h', 'i', 'j', 'k', 'l', 'm', 'n', 'o', 'p', 'q', 'r', 's', 't', 'u', 'v', 'w', 'x', 'y', '0', '1', '2', '3', '4', '5', '6', '7', '8', '9']
with open('${input_data[$i]}', 'w') as f:
  for i in range(1,1024):
    k = ""
    for j in range(1, random.randint(1,32)):
      k=k + symbols[random.randint(0, len(symbols) - 1)]
    vb = ""
    for j in range(1, random.randint(0,128)):
      vb = vb + symbols[random.randint(0, len(symbols) - 1)]
    v = ""
    for j in range(1, random.randint(1, 5)):
      v = v + vb
    print(k + " ==> " + v, file=f)
EOF
done

# Generate file(s) with sorted keys.
sorted_input_data=$input_data_path/sorted_data
echo == Generating file with sorted keys ${sorted_input_data}
$python_bin - <<EOF
with open('${sorted_input_data}', 'w') as f:
  for i in range(0,10):
    k = str(i)
    v = "value" + k
    print(k + " ==> " + v, file=f)
EOF

# db_backward_only_refs defined below the rest

# To check for DB forward compatibility with loading options (old version
# reading data from new), as well as backward compatibility
<<<<<<< HEAD
declare -a db_forward_with_options_refs=("6.27.fb" "6.28.fb" "6.29.fb" "7.0.fb" "7.1.fb" "7.2.fb" "7.3.fb" "7.4.fb" "7.5.fb" "7.6.fb" "7.7.fb" "7.8.fb" "7.9.fb")
=======
declare -a db_forward_with_options_refs=("6.27.fb" "6.28.fb" "6.29.fb" "7.0.fb" "7.1.fb" "7.2.fb" "7.3.fb" "7.4.fb" "7.5.fb" "7.6.fb" "7.7.fb" "7.8.fb" "7.9.fb" "7.10.fb" "8.0.fb" "8.1.fb" "8.2.fb" "8.3.fb" "8.4.fb" "8.5.fb" "8.6.fb" "8.7.fb" "8.8.fb" "8.9.fb")
>>>>>>> 49ce8a10
# To check for DB forward compatibility without loading options (in addition
# to the "with loading options" set), as well as backward compatibility
declare -a db_forward_no_options_refs=() # N/A at the moment

# To check for SST ingestion backward compatibility (new version reading
# data from old) (ldb ingest_extern_sst added in 5.16.x, back-ported to
# 5.14.x, 5.15.x)
declare -a ext_backward_only_refs=("5.14.fb" "5.15.fb" "5.16.fb" "5.17.fb" "5.18.fb" "6.0.fb" "6.1.fb" "6.2.fb" "6.3.fb" "6.4.fb" "6.5.fb" "6.6.fb" "6.7.fb" "6.8.fb" "6.9.fb" "6.10.fb" "6.11.fb" "6.12.fb" "6.13.fb" "6.14.fb" "6.15.fb" "6.16.fb" "6.17.fb" "6.18.fb" "6.19.fb" "6.20.fb" "6.21.fb" "6.22.fb" "6.23.fb" "6.24.fb" "6.25.fb" "6.26.fb")
# To check for SST ingestion forward compatibility (old version reading
# data from new) as well as backward compatibility
declare -a ext_forward_refs=("${db_forward_no_options_refs[@]}" "${db_forward_with_options_refs[@]}")

# To check for backup backward compatibility (new version reading data
# from old) (ldb backup/restore added in 4.11.x)
declare -a bak_backward_only_refs=("4.11.fb" "4.12.fb" "4.13.fb" "5.0.fb" "5.1.fb" "5.2.fb" "5.3.fb" "5.4.fb" "5.5.fb" "5.6.fb" "5.7.fb" "5.8.fb" "5.9.fb" "5.10.fb" "5.11.fb" "5.12.fb" "5.13.fb" "${ext_backward_only_refs[@]}")
# To check for backup forward compatibility (old version reading data
# from new) as well as backward compatibility
declare -a bak_forward_refs=("${db_forward_no_options_refs[@]}" "${db_forward_with_options_refs[@]}")

# Branches (git refs) to check for DB backward compatibility (new version
# reading data from old) (in addition to the "forward compatible" list)
# NOTE: 2.7.fb.branch shows assertion violation in some configurations
declare -a db_backward_only_refs=("2.2.fb.branch" "2.3.fb.branch" "2.4.fb.branch" "2.5.fb.branch" "2.6.fb.branch" "2.7.fb.branch" "2.8.1.fb" "3.0.fb.branch" "3.1.fb" "3.2.fb" "3.3.fb" "3.4.fb" "3.5.fb" "3.6.fb" "3.7.fb" "3.8.fb" "3.9.fb" "4.2.fb" "4.3.fb" "4.4.fb" "4.5.fb" "4.6.fb" "4.7.fb" "4.8.fb" "4.9.fb" "4.10.fb" "${bak_backward_only_refs[@]}")

if [ "$SHORT_TEST" ]; then
  # Use only the first (if exists) of each list
  db_backward_only_refs=(${db_backward_only_refs[0]})
  db_forward_no_options_refs=(${db_forward_no_options_refs[0]})
  db_forward_with_options_refs=(${db_forward_with_options_refs[0]})
  ext_backward_only_refs=(${ext_backward_only_refs[0]})
  ext_forward_refs=(${ext_forward_refs[0]})
  bak_backward_only_refs=(${bak_backward_only_refs[0]})
  bak_forward_refs=(${bak_forward_refs[0]})
fi

# De-duplicate & accumulate
declare -a checkout_refs=()
for checkout_ref in "${db_backward_only_refs[@]}" "${db_forward_no_options_refs[@]}" "${db_forward_with_options_refs[@]}" "${ext_backward_only_refs[@]}" "${ext_forward_refs[@]}" "${bak_backward_only_refs[@]}" "${bak_forward_refs[@]}"
do
  if [ ! -e $db_test_dir/$checkout_ref ]; then
    mkdir -p $db_test_dir/$checkout_ref
    checkout_refs+=($checkout_ref)
  fi
done

generate_db()
{
    set +e
    bash "$script_copy_dir"/generate_random_db.sh "$1" "$2"
    if [ $? -ne 0 ]; then
        echo ==== Error loading data from $2 to $1 ====
        exit 1
    fi
    set -e
}

compare_db()
{
    set +e
    bash "$script_copy_dir"/verify_random_db.sh "$1" "$2" "$3" "$4" "$5"
    if [ $? -ne 0 ]; then
        echo ==== Read different content from $1 and $2 or error happened. ====
        exit 1
    fi
    set -e
}

write_external_sst()
{
    set +e
    bash "$script_copy_dir"/write_external_sst.sh "$1" "$2" "$3"
    if [ $? -ne 0 ]; then
        echo ==== Error writing external SST file using data from $1 to $3 ====
        exit 1
    fi
    set -e
}

ingest_external_sst()
{
    set +e
    bash "$script_copy_dir"/ingest_external_sst.sh "$1" "$2"
    if [ $? -ne 0 ]; then
        echo ==== Error ingesting external SST in $2 to DB at $1 ====
        exit 1
    fi
    set -e
}

backup_db()
{
    set +e
    bash "$script_copy_dir"/backup_db.sh "$1" "$2"
    if [ $? -ne 0 ]; then
        echo ==== Error backing up DB $1 to $2 ====
        exit 1
    fi
    set -e
}

restore_db()
{
    set +e
    bash "$script_copy_dir"/restore_db.sh "$1" "$2"
    if [ $? -ne 0 ]; then
        echo ==== Error restoring from $1 to $2 ====
        exit 1
    fi
    set -e
}

member_of_array()
{
  local e match="$1"
  shift
  for e; do [[ "$e" == "$match" ]] && return 0; done
  return 1
}

force_no_fbcode()
{
  # Not all branches recognize ROCKSDB_NO_FBCODE and we should not need
  # to patch old branches for changes to available FB compilers.
  sed -i -e 's|-d /mnt/gvfs/third-party|"$ROCKSDB_FORCE_FBCODE"|' build_tools/build_detect_platform
}

# General structure from here:
# * Check out, build, and do stuff with the "current" branch.
# * For each older branch under consideration,
#   * Check out, build, and do stuff with it, potentially using data
#     generated from "current" branch.
# * (Again) check out, build, and do (other) stuff with the "current"
#    branch, potentially using data from older branches.
#
# This way, we only do at most n+1 checkout+build steps, without the
# need to stash away executables.

# Decorate name
current_checkout_name="$current_checkout_name ($current_checkout_hash)"

echo "== Building $current_checkout_name debug"
git checkout -B $tmp_branch $current_checkout_hash
force_no_fbcode
make clean
DISABLE_WARNING_AS_ERROR=1 make ldb -j32

echo "== Using $current_checkout_name, generate DB with extern SST and ingest"
current_ext_test_dir=$ext_test_dir"/current"
write_external_sst $input_data_path ${current_ext_test_dir}_pointless $current_ext_test_dir
ingest_external_sst ${current_ext_test_dir}_ingest $current_ext_test_dir

echo "== Generating DB from $current_checkout_name ..."
current_db_test_dir=$db_test_dir"/current"
generate_db $input_data_path $current_db_test_dir

echo "== Creating backup of DB from $current_checkout_name ..."
current_bak_test_dir=$bak_test_dir"/current"
backup_db $current_db_test_dir $current_bak_test_dir

for checkout_ref in "${checkout_refs[@]}"
do
  echo "== Building $checkout_ref debug"
  git reset --hard $tmp_origin/$checkout_ref
  force_no_fbcode
  make clean
  DISABLE_WARNING_AS_ERROR=1 make ldb -j32

  # We currently assume DB backward compatibility for every branch listed
  echo "== Use $checkout_ref to generate a DB ..."
  generate_db $input_data_path $db_test_dir/$checkout_ref

  if member_of_array "$checkout_ref" "${ext_backward_only_refs[@]}" ||
    member_of_array "$checkout_ref" "${ext_forward_refs[@]}"
  then
    echo "== Use $checkout_ref to generate DB with extern SST file"
    write_external_sst $input_data_path $ext_test_dir/${checkout_ref}_pointless $ext_test_dir/$checkout_ref
  fi

  if member_of_array "$checkout_ref" "${ext_forward_refs[@]}"
  then
    echo "== Use $checkout_ref to ingest extern SST file and compare vs. $current_checkout_name"
    ingest_external_sst $ext_test_dir/${checkout_ref}_ingest $ext_test_dir/$checkout_ref
    compare_db $ext_test_dir/${checkout_ref}_ingest ${current_ext_test_dir}_ingest db_dump.txt 1 1

    rm -rf ${ext_test_dir:?}/${checkout_ref}_ingest
    echo "== Use $checkout_ref to ingest extern SST file from $current_checkout_name"
    ingest_external_sst $ext_test_dir/${checkout_ref}_ingest $current_ext_test_dir
    compare_db $ext_test_dir/${checkout_ref}_ingest ${current_ext_test_dir}_ingest db_dump.txt 1 1
  fi

  if member_of_array "$checkout_ref" "${db_forward_no_options_refs[@]}" ||
    member_of_array "$checkout_ref" "${db_forward_with_options_refs[@]}"
  then
    echo "== Use $checkout_ref to open DB generated using $current_checkout_name..."
    compare_db $db_test_dir/$checkout_ref $current_db_test_dir forward_${checkout_ref}_dump.txt 0
  fi

  if member_of_array "$checkout_ref" "${db_forward_with_options_refs[@]}"
  then
    echo "== Use $checkout_ref to open DB generated using $current_checkout_name with its options..."
    compare_db $db_test_dir/$checkout_ref $current_db_test_dir forward_${checkout_ref}_dump.txt 1 1
  fi

  if member_of_array "$checkout_ref" "${bak_backward_only_refs[@]}" ||
    member_of_array "$checkout_ref" "${bak_forward_refs[@]}"
  then
    echo "== Use $checkout_ref to backup DB"
    backup_db $db_test_dir/$checkout_ref $bak_test_dir/$checkout_ref
  fi

  if member_of_array "$checkout_ref" "${bak_forward_refs[@]}"
  then
    echo "== Use $checkout_ref to restore DB from $current_checkout_name"
    rm -rf ${db_test_dir:?}/$checkout_ref
    restore_db $current_bak_test_dir $db_test_dir/$checkout_ref
    compare_db $db_test_dir/$checkout_ref $current_db_test_dir forward_${checkout_ref}_dump.txt 0
  fi
done

echo "== Building $current_checkout_name debug (again, final)"
git reset --hard $current_checkout_hash
force_no_fbcode
make clean
DISABLE_WARNING_AS_ERROR=1 make ldb -j32

for checkout_ref in "${checkout_refs[@]}"
do
  # We currently assume DB backward compatibility for every branch listed
  echo "== Use $current_checkout_name to open DB generated using $checkout_ref..."
  compare_db $db_test_dir/$checkout_ref $current_db_test_dir db_dump.txt 1 0

  if member_of_array "$checkout_ref" "${ext_backward_only_refs[@]}" ||
    member_of_array "$checkout_ref" "${ext_forward_refs[@]}"
  then
    rm -rf ${ext_test_dir:?}/${checkout_ref}_ingest
    echo "== Use $current_checkout_name to ingest extern SST file from $checkout_ref"
    ingest_external_sst $ext_test_dir/${checkout_ref}_ingest $current_ext_test_dir
    compare_db $ext_test_dir/${checkout_ref}_ingest ${current_ext_test_dir}_ingest db_dump.txt 1 1
  fi

  if member_of_array "$checkout_ref" "${bak_backward_only_refs[@]}" ||
    member_of_array "$checkout_ref" "${bak_forward_refs[@]}"
  then
    echo "== Use $current_checkout_name to restore DB from $checkout_ref"
    rm -rf ${db_test_dir:?}/$checkout_ref
    restore_db $bak_test_dir/$checkout_ref $db_test_dir/$checkout_ref
    compare_db $db_test_dir/$checkout_ref $current_db_test_dir db_dump.txt 1 0
  fi
done

echo ==== Compatibility Test PASSED ====<|MERGE_RESOLUTION|>--- conflicted
+++ resolved
@@ -125,11 +125,7 @@
 
 # To check for DB forward compatibility with loading options (old version
 # reading data from new), as well as backward compatibility
-<<<<<<< HEAD
-declare -a db_forward_with_options_refs=("6.27.fb" "6.28.fb" "6.29.fb" "7.0.fb" "7.1.fb" "7.2.fb" "7.3.fb" "7.4.fb" "7.5.fb" "7.6.fb" "7.7.fb" "7.8.fb" "7.9.fb")
-=======
 declare -a db_forward_with_options_refs=("6.27.fb" "6.28.fb" "6.29.fb" "7.0.fb" "7.1.fb" "7.2.fb" "7.3.fb" "7.4.fb" "7.5.fb" "7.6.fb" "7.7.fb" "7.8.fb" "7.9.fb" "7.10.fb" "8.0.fb" "8.1.fb" "8.2.fb" "8.3.fb" "8.4.fb" "8.5.fb" "8.6.fb" "8.7.fb" "8.8.fb" "8.9.fb")
->>>>>>> 49ce8a10
 # To check for DB forward compatibility without loading options (in addition
 # to the "with loading options" set), as well as backward compatibility
 declare -a db_forward_no_options_refs=() # N/A at the moment
