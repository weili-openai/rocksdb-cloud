--- conflicted
+++ resolved
@@ -86,12 +86,6 @@
                            char* (&usage)[N]) const {
     for (int i = 0; i < static_cast<int>(N); ++i) {
       usage[i] = new char[kOptLength];
-<<<<<<< HEAD
-    }
-    snprintf(usage[0], kOptLength, "./sst_dump");
-    snprintf(usage[1], kOptLength, "%s", command);
-    snprintf(usage[2], kOptLength, "--file=%s", file_path.c_str());
-=======
     }
     snprintf(usage[0], kOptLength, "./sst_dump");
     snprintf(usage[1], kOptLength, "%s", command);
@@ -133,18 +127,14 @@
     }
     ASSERT_OK(tb->Finish());
     file_writer->Close();
->>>>>>> ed431616
   }
 
  protected:
   constexpr static int kNumKey = 1024;
 };
 
-<<<<<<< HEAD
-=======
 constexpr int SSTDumpToolTest::kNumKey;
 
->>>>>>> ed431616
 TEST_F(SSTDumpToolTest, HelpAndVersion) {
   Options opts;
   opts.env = env();
@@ -372,8 +362,6 @@
     delete[] usage[i];
   }
 }
-<<<<<<< HEAD
-=======
 
 TEST_F(SSTDumpToolTest, RawOutput) {
   Options opts;
@@ -411,7 +399,6 @@
   }
 }
 
->>>>>>> ed431616
 }  // namespace ROCKSDB_NAMESPACE
 
 #ifdef ROCKSDB_UNITTESTS_WITH_CUSTOM_OBJECTS_FROM_STATIC_LIBS
