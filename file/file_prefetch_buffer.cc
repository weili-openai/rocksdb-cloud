//  Copyright (c) 2011-present, Facebook, Inc.  All rights reserved.
//  This source code is licensed under both the GPLv2 (found in the
//  COPYING file in the root directory) and Apache 2.0 License
//  (found in the LICENSE.Apache file in the root directory).
//
// Copyright (c) 2011 The LevelDB Authors. All rights reserved.
// Use of this source code is governed by a BSD-style license that can be
// found in the LICENSE file. See the AUTHORS file for names of contributors.

#include "file/file_prefetch_buffer.h"

#include <algorithm>
#include <cassert>

#include "file/random_access_file_reader.h"
#include "monitoring/histogram.h"
#include "monitoring/iostats_context_imp.h"
#include "port/port.h"
#include "test_util/sync_point.h"
#include "util/random.h"
#include "util/rate_limiter_impl.h"

namespace ROCKSDB_NAMESPACE {

void FilePrefetchBuffer::CalculateOffsetAndLen(size_t alignment,
                                               uint64_t offset,
                                               size_t roundup_len,
                                               uint32_t index, bool refit_tail,
                                               uint64_t& chunk_len) {
  uint64_t chunk_offset_in_buffer = 0;
  bool copy_data_to_new_buffer = false;
  // Check if requested bytes are in the existing buffer_.
  // If only a few bytes exist -- reuse them & read only what is really needed.
  //     This is typically the case of incremental reading of data.
  // If no bytes exist in buffer -- full pread.
  if (DoesBufferContainData(index) && IsOffsetInBuffer(offset, index)) {
    // Only a few requested bytes are in the buffer. memmove those chunk of
    // bytes to the beginning, and memcpy them back into the new buffer if a
    // new buffer is created.
    chunk_offset_in_buffer = Rounddown(
        static_cast<size_t>(offset - bufs_[index].offset_), alignment);
    chunk_len = static_cast<uint64_t>(bufs_[index].buffer_.CurrentSize()) -
                chunk_offset_in_buffer;
    assert(chunk_offset_in_buffer % alignment == 0);
    assert(chunk_len % alignment == 0);
    assert(chunk_offset_in_buffer + chunk_len <=
           bufs_[index].offset_ + bufs_[index].buffer_.CurrentSize());
    if (chunk_len > 0) {
      copy_data_to_new_buffer = true;
    } else {
      // this reset is not necessary, but just to be safe.
      chunk_offset_in_buffer = 0;
    }
  }

  // Create a new buffer only if current capacity is not sufficient, and memcopy
  // bytes from old buffer if needed (i.e., if chunk_len is greater than 0).
  if (bufs_[index].buffer_.Capacity() < roundup_len) {
    bufs_[index].buffer_.Alignment(alignment);
    bufs_[index].buffer_.AllocateNewBuffer(
        static_cast<size_t>(roundup_len), copy_data_to_new_buffer,
        chunk_offset_in_buffer, static_cast<size_t>(chunk_len));
  } else if (chunk_len > 0 && refit_tail) {
    // New buffer not needed. But memmove bytes from tail to the beginning since
    // chunk_len is greater than 0.
    bufs_[index].buffer_.RefitTail(static_cast<size_t>(chunk_offset_in_buffer),
                                   static_cast<size_t>(chunk_len));
  } else if (chunk_len > 0) {
    // For async prefetching, it doesn't call RefitTail with chunk_len > 0.
    // Allocate new buffer if needed because aligned buffer calculate remaining
    // buffer as capacity_ - cursize_ which might not be the case in this as we
    // are not refitting.
    // TODO akanksha: Update the condition when asynchronous prefetching is
    // stable.
    bufs_[index].buffer_.Alignment(alignment);
    bufs_[index].buffer_.AllocateNewBuffer(
        static_cast<size_t>(roundup_len), copy_data_to_new_buffer,
        chunk_offset_in_buffer, static_cast<size_t>(chunk_len));
  }
}

Status FilePrefetchBuffer::Read(const IOOptions& opts,
                                RandomAccessFileReader* reader,
                                uint64_t read_len, uint64_t chunk_len,
                                uint64_t rounddown_start, uint32_t index) {
  Slice result;
  Status s = reader->Read(opts, rounddown_start + chunk_len, read_len, &result,
                          bufs_[index].buffer_.BufferStart() + chunk_len,
                          /*aligned_buf=*/nullptr);
#ifndef NDEBUG
  if (result.size() < read_len) {
    // Fake an IO error to force db_stress fault injection to ignore
    // truncated read errors
    IGNORE_STATUS_IF_ERROR(Status::IOError());
  }
#endif
  if (!s.ok()) {
    return s;
  }

  if (usage_ == FilePrefetchBufferUsage::kUserScanPrefetch) {
    RecordTick(stats_, PREFETCH_BYTES, read_len);
  }
  // Update the buffer offset and size.
  bufs_[index].offset_ = rounddown_start;
  bufs_[index].buffer_.Size(static_cast<size_t>(chunk_len) + result.size());
  return s;
}

Status FilePrefetchBuffer::ReadAsync(const IOOptions& opts,
                                     RandomAccessFileReader* reader,
                                     uint64_t read_len,
                                     uint64_t rounddown_start, uint32_t index) {
  TEST_SYNC_POINT("FilePrefetchBuffer::ReadAsync");
  // callback for async read request.
  auto fp = std::bind(&FilePrefetchBuffer::PrefetchAsyncCallback, this,
                      std::placeholders::_1, std::placeholders::_2);
  FSReadRequest req;
  Slice result;
  req.len = read_len;
  req.offset = rounddown_start;
  req.result = result;
  req.scratch = bufs_[index].buffer_.BufferStart();
  bufs_[index].async_req_len_ = req.len;

  Status s =
      reader->ReadAsync(req, opts, fp, &(bufs_[index].pos_),
                        &(bufs_[index].io_handle_), &(bufs_[index].del_fn_),
                        /*aligned_buf=*/nullptr);
  req.status.PermitUncheckedError();
  if (s.ok()) {
    bufs_[index].async_read_in_progress_ = true;
  }
  return s;
}

Status FilePrefetchBuffer::Prefetch(const IOOptions& opts,
                                    RandomAccessFileReader* reader,
                                    uint64_t offset, size_t n) {
  if (!enable_ || reader == nullptr) {
    return Status::OK();
  }
  TEST_SYNC_POINT("FilePrefetchBuffer::Prefetch:Start");

  if (offset + n <= bufs_[curr_].offset_ + bufs_[curr_].buffer_.CurrentSize()) {
    // All requested bytes are already in the curr_ buffer. So no need to Read
    // again.
    return Status::OK();
  }

  size_t alignment = reader->file()->GetRequiredBufferAlignment();
  size_t offset_ = static_cast<size_t>(offset);
  uint64_t rounddown_offset = Rounddown(offset_, alignment);
  uint64_t roundup_end = Roundup(offset_ + n, alignment);
  uint64_t roundup_len = roundup_end - rounddown_offset;
  assert(roundup_len >= alignment);
  assert(roundup_len % alignment == 0);

  uint64_t chunk_len = 0;
  CalculateOffsetAndLen(alignment, offset, roundup_len, curr_,
                        true /*refit_tail*/, chunk_len);
  size_t read_len = static_cast<size_t>(roundup_len - chunk_len);

  Status s = Read(opts, reader, read_len, chunk_len, rounddown_offset, curr_);

  if (usage_ == FilePrefetchBufferUsage::kTableOpenPrefetchTail && s.ok()) {
    RecordInHistogram(stats_, TABLE_OPEN_PREFETCH_TAIL_READ_BYTES, read_len);
  }
  return s;
}

// Copy data from src to third buffer.
void FilePrefetchBuffer::CopyDataToBuffer(uint32_t src, uint64_t& offset,
                                          size_t& length) {
  if (length == 0) {
    return;
  }
  uint64_t copy_offset = (offset - bufs_[src].offset_);
  size_t copy_len = 0;
  if (IsDataBlockInBuffer(offset, length, src)) {
    // All the bytes are in src.
    copy_len = length;
  } else {
    copy_len = bufs_[src].buffer_.CurrentSize() - copy_offset;
  }

  memcpy(bufs_[2].buffer_.BufferStart() + bufs_[2].buffer_.CurrentSize(),
         bufs_[src].buffer_.BufferStart() + copy_offset, copy_len);

  bufs_[2].buffer_.Size(bufs_[2].buffer_.CurrentSize() + copy_len);

  // Update offset and length.
  offset += copy_len;
  length -= copy_len;

  // length > 0 indicates it has consumed all data from the src buffer and it
  // still needs to read more other buffer.
  if (length > 0) {
    bufs_[src].buffer_.Clear();
  }
}

// Clear the buffers if it contains outdated data. Outdated data can be
// because previous sequential reads were read from the cache instead of these
// buffer. In that case outdated IOs should be aborted.
void FilePrefetchBuffer::AbortIOIfNeeded(uint64_t offset) {
  uint32_t second = curr_ ^ 1;
  std::vector<void*> handles;
  autovector<uint32_t> buf_pos;
  if (IsBufferOutdatedWithAsyncProgress(offset, curr_)) {
    handles.emplace_back(bufs_[curr_].io_handle_);
    buf_pos.emplace_back(curr_);
  }
  if (IsBufferOutdatedWithAsyncProgress(offset, second)) {
    handles.emplace_back(bufs_[second].io_handle_);
    buf_pos.emplace_back(second);
  }
  if (!handles.empty()) {
    StopWatch sw(clock_, stats_, ASYNC_PREFETCH_ABORT_MICROS);
    Status s = fs_->AbortIO(handles);
    assert(s.ok());
  }

  for (auto& pos : buf_pos) {
    // Release io_handle.
    DestroyAndClearIOHandle(pos);
  }

  if (bufs_[second].io_handle_ == nullptr) {
    bufs_[second].async_read_in_progress_ = false;
  }

  if (bufs_[curr_].io_handle_ == nullptr) {
    bufs_[curr_].async_read_in_progress_ = false;
  }
}

void FilePrefetchBuffer::AbortAllIOs() {
  uint32_t second = curr_ ^ 1;
  std::vector<void*> handles;
  for (uint32_t i = 0; i < 2; i++) {
    if (bufs_[i].async_read_in_progress_ && bufs_[i].io_handle_ != nullptr) {
      handles.emplace_back(bufs_[i].io_handle_);
    }
  }
  if (!handles.empty()) {
    StopWatch sw(clock_, stats_, ASYNC_PREFETCH_ABORT_MICROS);
    Status s = fs_->AbortIO(handles);
    assert(s.ok());
  }

  // Release io_handles.
  if (bufs_[curr_].io_handle_ != nullptr && bufs_[curr_].del_fn_ != nullptr) {
    DestroyAndClearIOHandle(curr_);
  } else {
    bufs_[curr_].async_read_in_progress_ = false;
  }

  if (bufs_[second].io_handle_ != nullptr && bufs_[second].del_fn_ != nullptr) {
    DestroyAndClearIOHandle(second);
  } else {
    bufs_[second].async_read_in_progress_ = false;
  }
}

// Clear the buffers if it contains outdated data. Outdated data can be
// because previous sequential reads were read from the cache instead of these
// buffer.
void FilePrefetchBuffer::UpdateBuffersIfNeeded(uint64_t offset) {
  uint32_t second = curr_ ^ 1;
  if (IsBufferOutdated(offset, curr_)) {
    bufs_[curr_].buffer_.Clear();
  }
  if (IsBufferOutdated(offset, second)) {
    bufs_[second].buffer_.Clear();
  }

  {
    // In case buffers do not align, reset second buffer. This can happen in
    // case readahead_size is set.
    if (!bufs_[second].async_read_in_progress_ &&
        !bufs_[curr_].async_read_in_progress_) {
      if (DoesBufferContainData(curr_)) {
        if (bufs_[curr_].offset_ + bufs_[curr_].buffer_.CurrentSize() !=
            bufs_[second].offset_) {
          bufs_[second].buffer_.Clear();
        }
      } else {
        if (!IsOffsetInBuffer(offset, second)) {
          bufs_[second].buffer_.Clear();
        }
      }
    }
  }

  // If data starts from second buffer, make it curr_. Second buffer can be
  // either partial filled, full or async read is in progress.
  if (bufs_[second].async_read_in_progress_) {
    if (IsOffsetInBufferWithAsyncProgress(offset, second)) {
      curr_ = curr_ ^ 1;
    }
  } else {
    if (DoesBufferContainData(second) && IsOffsetInBuffer(offset, second)) {
      assert(bufs_[curr_].async_read_in_progress_ ||
             bufs_[curr_].buffer_.CurrentSize() == 0);
      curr_ = curr_ ^ 1;
    }
  }
}

void FilePrefetchBuffer::PollAndUpdateBuffersIfNeeded(uint64_t offset) {
  if (bufs_[curr_].async_read_in_progress_ && fs_ != nullptr) {
    if (bufs_[curr_].io_handle_ != nullptr) {
      // Wait for prefetch data to complete.
      // No mutex is needed as async_read_in_progress behaves as mutex and is
      // updated by main thread only.
      std::vector<void*> handles;
      handles.emplace_back(bufs_[curr_].io_handle_);
      StopWatch sw(clock_, stats_, POLL_WAIT_MICROS);
      fs_->Poll(handles, 1).PermitUncheckedError();
    }

    // Reset and Release io_handle after the Poll API as request has been
    // completed.
    DestroyAndClearIOHandle(curr_);
  }
  UpdateBuffersIfNeeded(offset);
}

Status FilePrefetchBuffer::HandleOverlappingData(
    const IOOptions& opts, RandomAccessFileReader* reader, uint64_t offset,
<<<<<<< HEAD
    size_t length, size_t readahead_size,
    Env::IOPriority /*rate_limiter_priority*/, bool& copy_to_third_buffer,
=======
    size_t length, size_t readahead_size, bool& copy_to_third_buffer,
>>>>>>> 49ce8a10
    uint64_t& tmp_offset, size_t& tmp_length) {
  Status s;
  size_t alignment = reader->file()->GetRequiredBufferAlignment();
  uint32_t second;

  // Check if the first buffer has the required offset and the async read is
  // still in progress. This should only happen if a prefetch was initiated
  // by Seek, but the next access is at another offset.
  if (bufs_[curr_].async_read_in_progress_ &&
      IsOffsetInBufferWithAsyncProgress(offset, curr_)) {
    PollAndUpdateBuffersIfNeeded(offset);
  }
  second = curr_ ^ 1;

  // If data is overlapping over two buffers, copy the data from curr_ and
  // call ReadAsync on curr_.
  if (!bufs_[curr_].async_read_in_progress_ && DoesBufferContainData(curr_) &&
      IsOffsetInBuffer(offset, curr_) &&
      (/*Data extends over curr_ buffer and second buffer either has data or in
         process of population=*/
       (offset + length > bufs_[second].offset_) &&
       (bufs_[second].async_read_in_progress_ ||
        DoesBufferContainData(second)))) {
    // Allocate new buffer to third buffer;
    bufs_[2].buffer_.Clear();
    bufs_[2].buffer_.Alignment(alignment);
    bufs_[2].buffer_.AllocateNewBuffer(length);
    bufs_[2].offset_ = offset;
    copy_to_third_buffer = true;

    CopyDataToBuffer(curr_, tmp_offset, tmp_length);

    // Call async prefetching on curr_ since data has been consumed in curr_
    // only if data lies within second buffer.
    size_t second_size = bufs_[second].async_read_in_progress_
                             ? bufs_[second].async_req_len_
                             : bufs_[second].buffer_.CurrentSize();
    uint64_t rounddown_start = bufs_[second].offset_ + second_size;
    // Second buffer might be out of bound if first buffer already prefetched
    // that data.
    if (tmp_offset + tmp_length <= bufs_[second].offset_ + second_size &&
        !IsOffsetOutOfBound(rounddown_start)) {
      uint64_t roundup_end =
          Roundup(rounddown_start + readahead_size, alignment);
      uint64_t roundup_len = roundup_end - rounddown_start;
      uint64_t chunk_len = 0;
      CalculateOffsetAndLen(alignment, rounddown_start, roundup_len, curr_,
                            false, chunk_len);
      assert(chunk_len == 0);
      assert(roundup_len >= chunk_len);

      bufs_[curr_].offset_ = rounddown_start;
      uint64_t read_len = static_cast<size_t>(roundup_len - chunk_len);
      s = ReadAsync(opts, reader, read_len, rounddown_start, curr_);
      if (!s.ok()) {
        DestroyAndClearIOHandle(curr_);
        bufs_[curr_].buffer_.Clear();
        return s;
      }
    }
    curr_ = curr_ ^ 1;
  }
  return s;
}
// If async_io is enabled in case of sequential reads, PrefetchAsyncInternal is
// called. When buffers are switched, we clear the curr_ buffer as we assume the
// data has been consumed because of sequential reads.
// Data in buffers will always be sequential with curr_ following second and
// not vice versa.
//
// Scenarios for prefetching asynchronously:
// Case1: If both buffers are empty, prefetch n + readahead_size_/2 bytes
//        synchronously in curr_ and prefetch readahead_size_/2 async in second
//        buffer.
// Case2: If second buffer has partial or full data, make it current and
//        prefetch readahead_size_/2 async in second buffer. In case of
//        partial data, prefetch remaining bytes from size n synchronously to
//        fulfill the requested bytes request.
// Case3: If curr_ has partial data, prefetch remaining bytes from size n
//        synchronously in curr_ to fulfill the requested bytes request and
//        prefetch readahead_size_/2 bytes async in second buffer.
// Case4: (Special case) If data is in both buffers, copy requested data from
//        curr_, send async request on curr_, wait for poll to fill second
//        buffer (if any), and copy remaining data from second buffer to third
//        buffer.
<<<<<<< HEAD
Status FilePrefetchBuffer::PrefetchAsyncInternal(
    const IOOptions& opts, RandomAccessFileReader* reader, uint64_t offset,
    size_t length, size_t readahead_size, Env::IOPriority rate_limiter_priority,
    bool& copy_to_third_buffer) {
=======
Status FilePrefetchBuffer::PrefetchAsyncInternal(const IOOptions& opts,
                                                 RandomAccessFileReader* reader,
                                                 uint64_t offset, size_t length,
                                                 size_t readahead_size,
                                                 bool& copy_to_third_buffer) {
>>>>>>> 49ce8a10
  if (!enable_) {
    return Status::OK();
  }

  TEST_SYNC_POINT("FilePrefetchBuffer::PrefetchAsyncInternal:Start");

  size_t alignment = reader->file()->GetRequiredBufferAlignment();
  Status s;
  uint64_t tmp_offset = offset;
  size_t tmp_length = length;

  // 1. Abort IO and swap buffers if needed to point curr_ to first buffer with
  // data.
  if (!explicit_prefetch_submitted_) {
    AbortIOIfNeeded(offset);
  }
  UpdateBuffersIfNeeded(offset);

  // 2. Handle overlapping data over two buffers. If data is overlapping then
  //    during this call:
  //   - data from curr_ is copied into third buffer,
  //   - curr_ is send for async prefetching of further data if second buffer
  //     contains remaining requested data or in progress for async prefetch,
  //   - switch buffers and curr_ now points to second buffer to copy remaining
  //     data.
  s = HandleOverlappingData(opts, reader, offset, length, readahead_size,
<<<<<<< HEAD
                            rate_limiter_priority, copy_to_third_buffer,
                            tmp_offset, tmp_length);
=======
                            copy_to_third_buffer, tmp_offset, tmp_length);
>>>>>>> 49ce8a10
  if (!s.ok()) {
    return s;
  }

  // 3. Call Poll only if data is needed for the second buffer.
  //    - Return if whole data is in curr_ and second buffer is in progress or
  //      already full.
  //    - If second buffer is empty, it will go for ReadAsync for second buffer.
  if (!bufs_[curr_].async_read_in_progress_ && DoesBufferContainData(curr_) &&
      IsDataBlockInBuffer(offset, length, curr_)) {
    // Whole data is in curr_.
    UpdateBuffersIfNeeded(offset);
    if (!IsSecondBuffEligibleForPrefetching()) {
      return s;
    }
  } else {
    // After poll request, curr_ might be empty because of IOError in
    // callback while reading or may contain required data.
    PollAndUpdateBuffersIfNeeded(offset);
  }

  if (copy_to_third_buffer) {
    offset = tmp_offset;
    length = tmp_length;
  }

  // 4. After polling and swapping buffers, if all the requested bytes are in
  // curr_, it will only go for async prefetching.
  // copy_to_third_buffer is a special case so it will be handled separately.
  if (!copy_to_third_buffer && DoesBufferContainData(curr_) &&
      IsDataBlockInBuffer(offset, length, curr_)) {
    offset += length;
    length = 0;

    // Since async request was submitted directly by calling PrefetchAsync in
    // last call, we don't need to prefetch further as this call is to poll
    // the data submitted in previous call.
    if (explicit_prefetch_submitted_) {
      return s;
    }
    if (!IsSecondBuffEligibleForPrefetching()) {
      return s;
    }
  }

  uint32_t second = curr_ ^ 1;
  assert(!bufs_[curr_].async_read_in_progress_);

  // In case because of some IOError curr_ got empty, abort IO for second as
  // well. Otherwise data might not align if more data needs to be read in curr_
  // which might overlap with second buffer.
  if (!DoesBufferContainData(curr_) && bufs_[second].async_read_in_progress_) {
    if (bufs_[second].io_handle_ != nullptr) {
      std::vector<void*> handles;
      handles.emplace_back(bufs_[second].io_handle_);
      {
        StopWatch sw(clock_, stats_, ASYNC_PREFETCH_ABORT_MICROS);
        Status status = fs_->AbortIO(handles);
        assert(status.ok());
      }
    }
    DestroyAndClearIOHandle(second);
    bufs_[second].buffer_.Clear();
  }

  // 5. Data is overlapping i.e. some of the data has been copied to third
  // buffer and remaining will be updated below.
  if (copy_to_third_buffer && DoesBufferContainData(curr_)) {
    CopyDataToBuffer(curr_, offset, length);

    // Length == 0: All the requested data has been copied to third buffer and
    // it has already gone for async prefetching. It can return without doing
    // anything further.
    // Length > 0: More data needs to be consumed so it will continue async
    // and sync prefetching and copy the remaining data to third buffer in the
    // end.
    if (length == 0) {
      return s;
    }
  }

  // 6. Go for ReadAsync and Read (if needed).
  size_t prefetch_size = length + readahead_size;
  size_t _offset = static_cast<size_t>(offset);

  // offset and size alignment for curr_ buffer with synchronous prefetching
  uint64_t rounddown_start1 = Rounddown(_offset, alignment);
  uint64_t roundup_end1 = Roundup(_offset + prefetch_size, alignment);
  uint64_t roundup_len1 = roundup_end1 - rounddown_start1;
  assert(roundup_len1 >= alignment);
  assert(roundup_len1 % alignment == 0);
  uint64_t chunk_len1 = 0;
  uint64_t read_len1 = 0;

  assert(!bufs_[second].async_read_in_progress_ &&
         !DoesBufferContainData(second));

  // For length == 0, skip the synchronous prefetching. read_len1 will be 0.
  if (length > 0) {
    CalculateOffsetAndLen(alignment, offset, roundup_len1, curr_,
                          false /*refit_tail*/, chunk_len1);
    assert(roundup_len1 >= chunk_len1);
    read_len1 = static_cast<size_t>(roundup_len1 - chunk_len1);
  }

  // Prefetch in second buffer only if readahead_size_ > 0.
  if (readahead_size_ > 0) {
    // offset and size alignment for second buffer for asynchronous
    // prefetching
    uint64_t rounddown_start2 = roundup_end1;
    uint64_t roundup_end2 =
        Roundup(rounddown_start2 + readahead_size, alignment);

    // For length == 0, do the asynchronous prefetching in second instead of
    // synchronous prefetching in curr_.
    if (length == 0) {
      rounddown_start2 =
          bufs_[curr_].offset_ + bufs_[curr_].buffer_.CurrentSize();
      roundup_end2 = Roundup(rounddown_start2 + prefetch_size, alignment);
    }

    // Second buffer might be out of bound if first buffer already prefetched
    // that data.
    if (!IsOffsetOutOfBound(rounddown_start2)) {
      uint64_t roundup_len2 = roundup_end2 - rounddown_start2;
      uint64_t chunk_len2 = 0;
      CalculateOffsetAndLen(alignment, rounddown_start2, roundup_len2, second,
                            false /*refit_tail*/, chunk_len2);
      assert(chunk_len2 == 0);
      // Update the buffer offset.
      bufs_[second].offset_ = rounddown_start2;
      assert(roundup_len2 >= chunk_len2);
      uint64_t read_len2 = static_cast<size_t>(roundup_len2 - chunk_len2);
      s = ReadAsync(opts, reader, read_len2, rounddown_start2, second);
      if (!s.ok()) {
        DestroyAndClearIOHandle(second);
        bufs_[second].buffer_.Clear();
        return s;
      }
    }
  }

  if (read_len1 > 0) {
    s = Read(opts, reader, read_len1, chunk_len1, rounddown_start1, curr_);
    if (!s.ok()) {
      if (bufs_[second].io_handle_ != nullptr) {
        std::vector<void*> handles;
        handles.emplace_back(bufs_[second].io_handle_);
        {
          StopWatch sw(clock_, stats_, ASYNC_PREFETCH_ABORT_MICROS);
          Status status = fs_->AbortIO(handles);
          assert(status.ok());
        }
      }
      DestroyAndClearIOHandle(second);
      bufs_[second].buffer_.Clear();
      bufs_[curr_].buffer_.Clear();
      return s;
    }
  }
  // Copy remaining requested bytes to third_buffer.
  if (copy_to_third_buffer && length > 0) {
    CopyDataToBuffer(curr_, offset, length);
  }
  return s;
}

bool FilePrefetchBuffer::TryReadFromCache(const IOOptions& opts,
                                          RandomAccessFileReader* reader,
                                          uint64_t offset, size_t n,
                                          Slice* result, Status* status,
                                          bool for_compaction /* = false */) {
  bool ret = TryReadFromCacheUntracked(opts, reader, offset, n, result, status,
                                       for_compaction);
  if (usage_ == FilePrefetchBufferUsage::kTableOpenPrefetchTail && enable_) {
    if (ret) {
      RecordTick(stats_, TABLE_OPEN_PREFETCH_TAIL_HIT);
    } else {
      RecordTick(stats_, TABLE_OPEN_PREFETCH_TAIL_MISS);
    }
  }
  return ret;
}

bool FilePrefetchBuffer::TryReadFromCacheUntracked(
    const IOOptions& opts, RandomAccessFileReader* reader, uint64_t offset,
    size_t n, Slice* result, Status* status,
    bool for_compaction /* = false */) {
  if (track_min_offset_ && offset < min_offset_read_) {
    min_offset_read_ = static_cast<size_t>(offset);
  }
  if (!enable_ || (offset < bufs_[curr_].offset_)) {
    return false;
  }

  // If the buffer contains only a few of the requested bytes:
  //    If readahead is enabled: prefetch the remaining bytes + readahead bytes
  //        and satisfy the request.
  //    If readahead is not enabled: return false.
  TEST_SYNC_POINT_CALLBACK("FilePrefetchBuffer::TryReadFromCache",
                           &readahead_size_);
  if (offset + n > bufs_[curr_].offset_ + bufs_[curr_].buffer_.CurrentSize()) {
    if (readahead_size_ > 0) {
      Status s;
      assert(reader != nullptr);
      assert(max_readahead_size_ >= readahead_size_);
      if (for_compaction) {
        s = Prefetch(opts, reader, offset, std::max(n, readahead_size_));
      } else {
        if (IsOffsetInBuffer(offset, curr_)) {
          RecordTick(stats_, PREFETCH_BYTES_USEFUL,
                     bufs_[curr_].offset_ + bufs_[curr_].buffer_.CurrentSize() -
                         offset);
        }
        if (implicit_auto_readahead_) {
          if (!IsEligibleForPrefetch(offset, n)) {
            // Ignore status as Prefetch is not called.
            s.PermitUncheckedError();
            return false;
          }
        }
        size_t current_readahead_size = ReadAheadSizeTuning(offset, n);
        s = Prefetch(opts, reader, offset, n + current_readahead_size);
      }
      if (!s.ok()) {
        if (status) {
          *status = s;
        }
#ifndef NDEBUG
        IGNORE_STATUS_IF_ERROR(s);
#endif
        return false;
      }
      readahead_size_ = std::min(max_readahead_size_, readahead_size_ * 2);
    } else {
      return false;
    }
  } else if (!for_compaction) {
    RecordTick(stats_, PREFETCH_HITS);
    RecordTick(stats_, PREFETCH_BYTES_USEFUL, n);
  }
  UpdateReadPattern(offset, n, false /*decrease_readaheadsize*/);

  uint64_t offset_in_buffer = offset - bufs_[curr_].offset_;
  *result = Slice(bufs_[curr_].buffer_.BufferStart() + offset_in_buffer, n);
  return true;
}

bool FilePrefetchBuffer::TryReadFromCacheAsync(const IOOptions& opts,
                                               RandomAccessFileReader* reader,
                                               uint64_t offset, size_t n,
                                               Slice* result, Status* status) {
  bool ret =
      TryReadFromCacheAsyncUntracked(opts, reader, offset, n, result, status);
  if (usage_ == FilePrefetchBufferUsage::kTableOpenPrefetchTail && enable_) {
    if (ret) {
      RecordTick(stats_, TABLE_OPEN_PREFETCH_TAIL_HIT);
    } else {
      RecordTick(stats_, TABLE_OPEN_PREFETCH_TAIL_MISS);
    }
  }
  return ret;
}

bool FilePrefetchBuffer::TryReadFromCacheAsyncUntracked(
    const IOOptions& opts, RandomAccessFileReader* reader, uint64_t offset,
    size_t n, Slice* result, Status* status) {
  if (track_min_offset_ && offset < min_offset_read_) {
    min_offset_read_ = static_cast<size_t>(offset);
  }

  if (!enable_) {
    return false;
  }

  if (explicit_prefetch_submitted_) {
    // explicit_prefetch_submitted_ is special case where it expects request
    // submitted in PrefetchAsync should match with this request. Otherwise
    // buffers will be outdated.
    // Random offset called. So abort the IOs.
    if (prev_offset_ != offset) {
      AbortAllIOs();
      bufs_[curr_].buffer_.Clear();
      bufs_[curr_ ^ 1].buffer_.Clear();
      explicit_prefetch_submitted_ = false;
      return false;
    }
  }

  if (!explicit_prefetch_submitted_ && offset < bufs_[curr_].offset_) {
    return false;
  }

  bool prefetched = false;
  bool copy_to_third_buffer = false;
  // If the buffer contains only a few of the requested bytes:
  //    If readahead is enabled: prefetch the remaining bytes + readahead bytes
  //        and satisfy the request.
  //    If readahead is not enabled: return false.
  TEST_SYNC_POINT_CALLBACK("FilePrefetchBuffer::TryReadFromCache",
                           &readahead_size_);

  if (explicit_prefetch_submitted_ ||
      (bufs_[curr_].async_read_in_progress_ ||
       offset + n >
           bufs_[curr_].offset_ + bufs_[curr_].buffer_.CurrentSize())) {
    // In case readahead_size is trimmed (=0), we still want to poll the data
    // submitted with explicit_prefetch_submitted_=true.
    if (readahead_size_ > 0 || explicit_prefetch_submitted_) {
      Status s;
      assert(reader != nullptr);
      assert(max_readahead_size_ >= readahead_size_);

      if (implicit_auto_readahead_) {
        if (!IsEligibleForPrefetch(offset, n)) {
          // Ignore status as Prefetch is not called.
          s.PermitUncheckedError();
          return false;
        }
      }

      UpdateReadAheadSizeForUpperBound(offset, n);

      // Prefetch n + readahead_size_/2 synchronously as remaining
      // readahead_size_/2 will be prefetched asynchronously.
      s = PrefetchAsyncInternal(opts, reader, offset, n, readahead_size_ / 2,
                                copy_to_third_buffer);
      explicit_prefetch_submitted_ = false;
      if (!s.ok()) {
        if (status) {
          *status = s;
        }
#ifndef NDEBUG
        IGNORE_STATUS_IF_ERROR(s);
#endif
        return false;
      }
      prefetched = explicit_prefetch_submitted_ ? false : true;
    } else {
      return false;
    }
  }

  UpdateReadPattern(offset, n, false /*decrease_readaheadsize*/);

  uint32_t index = curr_;
  if (copy_to_third_buffer) {
    index = 2;
  }
  uint64_t offset_in_buffer = offset - bufs_[index].offset_;
  *result = Slice(bufs_[index].buffer_.BufferStart() + offset_in_buffer, n);
  if (prefetched) {
    readahead_size_ = std::min(max_readahead_size_, readahead_size_ * 2);
  }
  return true;
}

void FilePrefetchBuffer::PrefetchAsyncCallback(const FSReadRequest& req,
                                               void* cb_arg) {
  uint32_t index = *(static_cast<uint32_t*>(cb_arg));
#ifndef NDEBUG
  if (req.result.size() < req.len) {
    // Fake an IO error to force db_stress fault injection to ignore
    // truncated read errors
    IGNORE_STATUS_IF_ERROR(Status::IOError());
  }
  IGNORE_STATUS_IF_ERROR(req.status);
#endif

  if (req.status.ok()) {
    if (req.offset + req.result.size() <=
        bufs_[index].offset_ + bufs_[index].buffer_.CurrentSize()) {
      // All requested bytes are already in the buffer or no data is read
      // because of EOF. So no need to update.
      return;
    }
    if (req.offset < bufs_[index].offset_) {
      // Next block to be read has changed (Recent read was not a sequential
      // read). So ignore this read.
      return;
    }
    size_t current_size = bufs_[index].buffer_.CurrentSize();
    bufs_[index].buffer_.Size(current_size + req.result.size());
  }
}

Status FilePrefetchBuffer::PrefetchAsync(const IOOptions& opts,
                                         RandomAccessFileReader* reader,
                                         uint64_t offset, size_t n,
                                         Slice* result) {
  assert(reader != nullptr);
  if (!enable_) {
    return Status::NotSupported();
  }

  TEST_SYNC_POINT("FilePrefetchBuffer::PrefetchAsync:Start");

  num_file_reads_ = 0;
  explicit_prefetch_submitted_ = false;
  bool is_eligible_for_prefetching = false;

  UpdateReadAheadSizeForUpperBound(offset, n);
  if (readahead_size_ > 0 &&
      (!implicit_auto_readahead_ ||
       num_file_reads_ >= num_file_reads_for_auto_readahead_)) {
      is_eligible_for_prefetching = true;
  }

  // 1. Cancel any pending async read to make code simpler as buffers can be out
  // of sync.
  AbortAllIOs();

  // 2. Clear outdated data.
  UpdateBuffersIfNeeded(offset);
  uint32_t second = curr_ ^ 1;
  // Since PrefetchAsync can be called on non sequential reads. So offset can
  // be less than curr_ buffers' offset. In that case also it clears both
  // buffers.
  if (DoesBufferContainData(curr_) && !IsOffsetInBuffer(offset, curr_)) {
    bufs_[curr_].buffer_.Clear();
    bufs_[second].buffer_.Clear();
  }

  UpdateReadPattern(offset, n, /*decrease_readaheadsize=*/false);

  bool data_found = false;

  // 3. If curr_ has full data.
  if (DoesBufferContainData(curr_) && IsDataBlockInBuffer(offset, n, curr_)) {
    uint64_t offset_in_buffer = offset - bufs_[curr_].offset_;
    *result = Slice(bufs_[curr_].buffer_.BufferStart() + offset_in_buffer, n);
    data_found = true;
    // Update num_file_reads_ as TryReadFromCacheAsync won't be called for
    // poll and update num_file_reads_ if data is found.
    num_file_reads_++;

    // 3.1 If second also has some data or is not eligible for prefetching,
    // return.
    if (!is_eligible_for_prefetching || DoesBufferContainData(second)) {
      return Status::OK();
    }
  } else {
    // Partial data in curr_.
    bufs_[curr_].buffer_.Clear();
  }
  bufs_[second].buffer_.Clear();

  Status s;
  size_t alignment = reader->file()->GetRequiredBufferAlignment();
  size_t prefetch_size = is_eligible_for_prefetching ? readahead_size_ / 2 : 0;
  size_t offset_to_read = static_cast<size_t>(offset);
  uint64_t rounddown_start1 = 0;
  uint64_t roundup_end1 = 0;
  uint64_t rounddown_start2 = 0;
  uint64_t roundup_end2 = 0;
  uint64_t chunk_len1 = 0;
  uint64_t chunk_len2 = 0;
  size_t read_len1 = 0;
  size_t read_len2 = 0;

  // - If curr_ is empty.
  //   - Call async read for full data +  prefetch_size on curr_.
  //   - Call async read for prefetch_size on second if eligible.
  // - If curr_ is filled.
  //   - prefetch_size on second.
  // Calculate length and offsets for reading.
  if (!DoesBufferContainData(curr_)) {
    uint64_t roundup_len1;
    // Prefetch full data + prefetch_size in curr_.
    if (is_eligible_for_prefetching || reader->use_direct_io()) {
      rounddown_start1 = Rounddown(offset_to_read, alignment);
      roundup_end1 = Roundup(offset_to_read + n + prefetch_size, alignment);
      roundup_len1 = roundup_end1 - rounddown_start1;
      assert(roundup_len1 >= alignment);
      assert(roundup_len1 % alignment == 0);
    } else {
      rounddown_start1 = offset_to_read;
      roundup_end1 = offset_to_read + n;
      roundup_len1 = roundup_end1 - rounddown_start1;
    }
    CalculateOffsetAndLen(alignment, rounddown_start1, roundup_len1, curr_,
                          false, chunk_len1);
    assert(chunk_len1 == 0);
    assert(roundup_len1 >= chunk_len1);
    read_len1 = static_cast<size_t>(roundup_len1);
    bufs_[curr_].offset_ = rounddown_start1;
  }

  if (is_eligible_for_prefetching) {
    if (DoesBufferContainData(curr_)) {
      rounddown_start2 =
          bufs_[curr_].offset_ + bufs_[curr_].buffer_.CurrentSize();
    } else {
      rounddown_start2 = roundup_end1;
    }

    // Second buffer might be out of bound if first buffer already prefetched
    // that data.
    if (!IsOffsetOutOfBound(rounddown_start2)) {
      roundup_end2 = Roundup(rounddown_start2 + prefetch_size, alignment);
      uint64_t roundup_len2 = roundup_end2 - rounddown_start2;

      CalculateOffsetAndLen(alignment, rounddown_start2, roundup_len2, second,
                            false, chunk_len2);
      assert(chunk_len2 == 0);
      assert(roundup_len2 >= chunk_len2);
      read_len2 = static_cast<size_t>(roundup_len2 - chunk_len2);
      // Update the buffer offset.
      bufs_[second].offset_ = rounddown_start2;
    }
  }

  if (read_len1) {
    s = ReadAsync(opts, reader, read_len1, rounddown_start1, curr_);
    if (!s.ok()) {
      DestroyAndClearIOHandle(curr_);
      bufs_[curr_].buffer_.Clear();
      return s;
    }
    explicit_prefetch_submitted_ = true;
    prev_len_ = 0;
  }
  if (read_len2) {
    TEST_SYNC_POINT("FilePrefetchBuffer::PrefetchAsync:ExtraPrefetching");
    s = ReadAsync(opts, reader, read_len2, rounddown_start2, second);
    if (!s.ok()) {
      DestroyAndClearIOHandle(second);
      bufs_[second].buffer_.Clear();
      return s;
    }
    readahead_size_ = std::min(max_readahead_size_, readahead_size_ * 2);
  }
  return (data_found ? Status::OK() : Status::TryAgain());
}

}  // namespace ROCKSDB_NAMESPACE<|MERGE_RESOLUTION|>--- conflicted
+++ resolved
@@ -329,12 +329,7 @@
 
 Status FilePrefetchBuffer::HandleOverlappingData(
     const IOOptions& opts, RandomAccessFileReader* reader, uint64_t offset,
-<<<<<<< HEAD
-    size_t length, size_t readahead_size,
-    Env::IOPriority /*rate_limiter_priority*/, bool& copy_to_third_buffer,
-=======
     size_t length, size_t readahead_size, bool& copy_to_third_buffer,
->>>>>>> 49ce8a10
     uint64_t& tmp_offset, size_t& tmp_length) {
   Status s;
   size_t alignment = reader->file()->GetRequiredBufferAlignment();
@@ -420,18 +415,11 @@
 //        curr_, send async request on curr_, wait for poll to fill second
 //        buffer (if any), and copy remaining data from second buffer to third
 //        buffer.
-<<<<<<< HEAD
-Status FilePrefetchBuffer::PrefetchAsyncInternal(
-    const IOOptions& opts, RandomAccessFileReader* reader, uint64_t offset,
-    size_t length, size_t readahead_size, Env::IOPriority rate_limiter_priority,
-    bool& copy_to_third_buffer) {
-=======
 Status FilePrefetchBuffer::PrefetchAsyncInternal(const IOOptions& opts,
                                                  RandomAccessFileReader* reader,
                                                  uint64_t offset, size_t length,
                                                  size_t readahead_size,
                                                  bool& copy_to_third_buffer) {
->>>>>>> 49ce8a10
   if (!enable_) {
     return Status::OK();
   }
@@ -458,12 +446,7 @@
   //   - switch buffers and curr_ now points to second buffer to copy remaining
   //     data.
   s = HandleOverlappingData(opts, reader, offset, length, readahead_size,
-<<<<<<< HEAD
-                            rate_limiter_priority, copy_to_third_buffer,
-                            tmp_offset, tmp_length);
-=======
                             copy_to_third_buffer, tmp_offset, tmp_length);
->>>>>>> 49ce8a10
   if (!s.ok()) {
     return s;
   }
