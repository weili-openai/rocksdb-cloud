--- conflicted
+++ resolved
@@ -142,11 +142,6 @@
   fprintf(stdout, "  Blob count       : %" PRIu64 "\n", footer.blob_count);
   fprintf(stdout, "  Expiration Range : %s\n",
           GetString(footer.expiration_range).c_str());
-<<<<<<< HEAD
-  fprintf(stdout, "  Sequence Range   : %s\n",
-          GetString(footer.sequence_range).c_str());
-=======
->>>>>>> dbd8fa09
   return s;
 }
 
