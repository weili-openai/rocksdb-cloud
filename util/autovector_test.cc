--- conflicted
+++ resolved
@@ -27,13 +27,6 @@
 template <class T>
 void AssertAutoVectorOnlyInStack(autovector<T, kSize>* vec, bool result) {
   ASSERT_EQ(vec->only_in_stack(), result);
-<<<<<<< HEAD
-#else
-  (void)vec;
-  (void)result;
-#endif  // !ROCKSDB_LITE
-=======
->>>>>>> 49ce8a10
 }
 }  // namespace
 
