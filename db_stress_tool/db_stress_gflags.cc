//  Copyright (c) 2011-present, Facebook, Inc.  All rights reserved.
//  This source code is licensed under both the GPLv2 (found in the
//  COPYING file in the root directory) and Apache 2.0 License
//  (found in the LICENSE.Apache file in the root directory).
//
// Copyright (c) 2011 The LevelDB Authors. All rights reserved.
// Use of this source code is governed by a BSD-style license that can be
// found in the LICENSE file. See the AUTHORS file for names of contributors.

#ifdef GFLAGS
#include "db_stress_tool/db_stress_common.h"

static bool ValidateUint32Range(const char* flagname, uint64_t value) {
  if (value > std::numeric_limits<uint32_t>::max()) {
    fprintf(stderr, "Invalid value for --%s: %lu, overflow\n", flagname,
            (unsigned long)value);
    return false;
  }
  return true;
}

DEFINE_uint64(seed, 2341234, "Seed for PRNG");
static const bool FLAGS_seed_dummy __attribute__((__unused__)) =
    RegisterFlagValidator(&FLAGS_seed, &ValidateUint32Range);

DEFINE_bool(read_only, false, "True if open DB in read-only mode during tests");

DEFINE_int64(max_key, 1 * KB * KB,
             "Max number of key/values to place in database");

DEFINE_int32(max_key_len, 3, "Maximum length of a key in 8-byte units");

DEFINE_string(key_len_percent_dist, "",
              "Percentages of keys of various lengths. For example, 1,30,69 "
              "means 1% of keys are 8 bytes, 30% are 16 bytes, and 69% are "
              "24 bytes. If not specified, it will be evenly distributed");

DEFINE_int32(key_window_scale_factor, 10,
              "This value will be multiplied by 100 to come up with a window "
              "size for varying the key length");

DEFINE_int32(column_families, 10, "Number of column families");

DEFINE_double(
    hot_key_alpha, 0,
    "Use Zipfian distribution to generate the key "
    "distribution. If it is not specified, write path will use random "
    "distribution to generate the keys. The parameter is [0, double_max]). "
    "However, the larger alpha is, the more shewed will be. If alpha is "
    "larger than 2, it is likely that only 1 key will be accessed. The "
    "Recommended value is [0.8-1.5]. The distribution is also related to "
    "max_key and total iterations of generating the hot key. ");

DEFINE_string(
    options_file, "",
    "The path to a RocksDB options file.  If specified, then db_stress will "
    "run with the RocksDB options in the default column family of the "
    "specified options file. Note that, when an options file is provided, "
    "db_stress will ignore the flag values for all options that may be passed "
    "via options file.");

DEFINE_int64(
    active_width, 0,
    "Number of keys in active span of the key-range at any given time. The "
    "span begins with its left endpoint at key 0, gradually moves rightwards, "
    "and ends with its right endpoint at max_key. If set to 0, active_width "
    "will be sanitized to be equal to max_key.");

// TODO(noetzli) Add support for single deletes
DEFINE_bool(test_batches_snapshots, false,
            "If set, the test uses MultiGet(), MultiPut() and MultiDelete()"
            " which read/write/delete multiple keys in a batch. In this mode,"
            " we do not verify db content by comparing the content with the "
            "pre-allocated array. Instead, we do partial verification inside"
            " MultiGet() by checking various values in a batch. Benefit of"
            " this mode:\n"
            "\t(a) No need to acquire mutexes during writes (less cache "
            "flushes in multi-core leading to speed up)\n"
            "\t(b) No long validation at the end (more speed up)\n"
            "\t(c) Test snapshot and atomicity of batch writes");

DEFINE_bool(atomic_flush, false,
            "If set, enables atomic flush in the options.\n");

DEFINE_bool(test_cf_consistency, false,
            "If set, runs the stress test dedicated to verifying writes to "
            "multiple column families are consistent. Setting this implies "
            "`atomic_flush=true` is set true if `disable_wal=false`.\n");

DEFINE_int32(threads, 32, "Number of concurrent threads to run.");

DEFINE_int32(ttl, -1,
             "Opens the db with this ttl value if this is not -1. "
             "Carefully specify a large value such that verifications on "
             "deleted values don't fail");

DEFINE_int32(value_size_mult, 8,
             "Size of value will be this number times rand_int(1,3) bytes");

DEFINE_int32(compaction_readahead_size, 0, "Compaction readahead size");

DEFINE_bool(enable_pipelined_write, false, "Pipeline WAL/memtable writes");

DEFINE_bool(verify_before_write, false, "Verify before write");

DEFINE_bool(histogram, false, "Print histogram of operation timings");

DEFINE_bool(destroy_db_initially, true,
            "Destroys the database dir before start if this is true");

DEFINE_bool(verbose, false, "Verbose");

DEFINE_bool(progress_reports, true,
            "If true, db_stress will report number of finished operations");

DEFINE_uint64(db_write_buffer_size,
              ROCKSDB_NAMESPACE::Options().db_write_buffer_size,
              "Number of bytes to buffer in all memtables before compacting");

DEFINE_int32(
    write_buffer_size,
    static_cast<int32_t>(ROCKSDB_NAMESPACE::Options().write_buffer_size),
    "Number of bytes to buffer in memtable before compacting");

DEFINE_int32(max_write_buffer_number,
             ROCKSDB_NAMESPACE::Options().max_write_buffer_number,
             "The number of in-memory memtables. "
             "Each memtable is of size FLAGS_write_buffer_size.");

DEFINE_int32(min_write_buffer_number_to_merge,
             ROCKSDB_NAMESPACE::Options().min_write_buffer_number_to_merge,
             "The minimum number of write buffers that will be merged together "
             "before writing to storage. This is cheap because it is an "
             "in-memory merge. If this feature is not enabled, then all these "
             "write buffers are flushed to L0 as separate files and this "
             "increases read amplification because a get request has to check "
             "in all of these files. Also, an in-memory merge may result in "
             "writing less data to storage if there are duplicate records in"
             " each of these individual write buffers.");

DEFINE_int32(max_write_buffer_number_to_maintain,
             ROCKSDB_NAMESPACE::Options().max_write_buffer_number_to_maintain,
             "The total maximum number of write buffers to maintain in memory "
             "including copies of buffers that have already been flushed. "
             "Unlike max_write_buffer_number, this parameter does not affect "
             "flushing. This controls the minimum amount of write history "
             "that will be available in memory for conflict checking when "
             "Transactions are used. If this value is too low, some "
             "transactions may fail at commit time due to not being able to "
             "determine whether there were any write conflicts. Setting this "
             "value to 0 will cause write buffers to be freed immediately "
             "after they are flushed.  If this value is set to -1, "
             "'max_write_buffer_number' will be used.");

DEFINE_int64(max_write_buffer_size_to_maintain,
             ROCKSDB_NAMESPACE::Options().max_write_buffer_size_to_maintain,
             "The total maximum size of write buffers to maintain in memory "
             "including copies of buffers that have already been flushed. "
             "Unlike max_write_buffer_number, this parameter does not affect "
             "flushing. This controls the minimum amount of write history "
             "that will be available in memory for conflict checking when "
             "Transactions are used. If this value is too low, some "
             "transactions may fail at commit time due to not being able to "
             "determine whether there were any write conflicts. Setting this "
             "value to 0 will cause write buffers to be freed immediately "
             "after they are flushed.  If this value is set to -1, "
             "'max_write_buffer_number' will be used.");

DEFINE_double(memtable_prefix_bloom_size_ratio,
              ROCKSDB_NAMESPACE::Options().memtable_prefix_bloom_size_ratio,
              "creates prefix blooms for memtables, each with size "
              "`write_buffer_size * memtable_prefix_bloom_size_ratio`.");

DEFINE_bool(memtable_whole_key_filtering,
            ROCKSDB_NAMESPACE::Options().memtable_whole_key_filtering,
            "Enable whole key filtering in memtables.");

DEFINE_int32(open_files, ROCKSDB_NAMESPACE::Options().max_open_files,
             "Maximum number of files to keep open at the same time "
             "(use default if == 0)");

DEFINE_int64(compressed_cache_size, -1,
             "Number of bytes to use as a cache of compressed data."
             " Negative means use default settings.");

DEFINE_int32(compaction_style, ROCKSDB_NAMESPACE::Options().compaction_style,
             "");

DEFINE_int32(num_levels, ROCKSDB_NAMESPACE::Options().num_levels,
             "Number of levels in the DB");

DEFINE_int32(level0_file_num_compaction_trigger,
             ROCKSDB_NAMESPACE::Options().level0_file_num_compaction_trigger,
             "Level0 compaction start trigger");

DEFINE_int32(level0_slowdown_writes_trigger,
             ROCKSDB_NAMESPACE::Options().level0_slowdown_writes_trigger,
             "Number of files in level-0 that will slow down writes");

DEFINE_int32(level0_stop_writes_trigger,
             ROCKSDB_NAMESPACE::Options().level0_stop_writes_trigger,
             "Number of files in level-0 that will trigger put stop.");

DEFINE_int32(block_size,
             static_cast<int32_t>(
                 ROCKSDB_NAMESPACE::BlockBasedTableOptions().block_size),
             "Number of bytes in a block.");

DEFINE_int32(format_version,
             static_cast<int32_t>(
                 ROCKSDB_NAMESPACE::BlockBasedTableOptions().format_version),
             "Format version of SST files.");

DEFINE_int32(
    index_block_restart_interval,
    ROCKSDB_NAMESPACE::BlockBasedTableOptions().index_block_restart_interval,
    "Number of keys between restart points "
    "for delta encoding of keys in index block.");

DEFINE_int32(max_background_compactions,
             ROCKSDB_NAMESPACE::Options().max_background_compactions,
             "The maximum number of concurrent background compactions "
             "that can occur in parallel.");

DEFINE_int32(num_bottom_pri_threads, 0,
             "The number of threads in the bottom-priority thread pool (used "
             "by universal compaction only).");

DEFINE_int32(compaction_thread_pool_adjust_interval, 0,
             "The interval (in milliseconds) to adjust compaction thread pool "
             "size. Don't change it periodically if the value is 0.");

DEFINE_int32(compaction_thread_pool_variations, 2,
             "Range of background thread pool size variations when adjusted "
             "periodically.");

DEFINE_int32(max_background_flushes,
             ROCKSDB_NAMESPACE::Options().max_background_flushes,
             "The maximum number of concurrent background flushes "
             "that can occur in parallel.");

DEFINE_int32(universal_size_ratio, 0,
             "The ratio of file sizes that trigger"
             " compaction in universal style");

DEFINE_int32(universal_min_merge_width, 0,
             "The minimum number of files to "
             "compact in universal style compaction");

DEFINE_int32(universal_max_merge_width, 0,
             "The max number of files to compact"
             " in universal style compaction");

DEFINE_int32(universal_max_size_amplification_percent, 0,
             "The max size amplification for universal style compaction");

DEFINE_int32(clear_column_family_one_in, 1000000,
             "With a chance of 1/N, delete a column family and then recreate "
             "it again. If N == 0, never drop/create column families. "
             "When test_batches_snapshots is true, this flag has no effect");

DEFINE_int32(get_live_files_one_in, 1000000,
             "With a chance of 1/N, call GetLiveFiles to verify if it returns "
             "correctly. If N == 0, do not call the interface.");

DEFINE_int32(
    get_sorted_wal_files_one_in, 1000000,
    "With a chance of 1/N, call GetSortedWalFiles to verify if it returns "
    "correctly. (Note that this API may legitimately return an error.) If N == "
    "0, do not call the interface.");

DEFINE_int32(
    get_current_wal_file_one_in, 1000000,
    "With a chance of 1/N, call GetCurrentWalFile to verify if it returns "
    "correctly. (Note that this API may legitimately return an error.) If N == "
    "0, do not call the interface.");

DEFINE_int32(set_options_one_in, 0,
             "With a chance of 1/N, change some random options");

DEFINE_int32(set_in_place_one_in, 0,
             "With a chance of 1/N, toggle in place support option");

DEFINE_int64(cache_size, 2LL * KB * KB * KB,
             "Number of bytes to use as a cache of uncompressed data.");

DEFINE_bool(cache_index_and_filter_blocks, false,
            "True if indexes/filters should be cached in block cache.");

DEFINE_bool(use_clock_cache, false,
            "Replace default LRU block cache with clock cache.");

DEFINE_uint64(subcompactions, 1,
              "Maximum number of subcompactions to divide L0-L1 compactions "
              "into.");

DEFINE_uint64(periodic_compaction_seconds, 1000,
              "Files older than this value will be picked up for compaction.");

DEFINE_uint64(compaction_ttl, 1000,
              "Files older than TTL will be compacted to the next level.");

DEFINE_bool(allow_concurrent_memtable_write, false,
            "Allow multi-writers to update mem tables in parallel.");

DEFINE_bool(enable_write_thread_adaptive_yield, true,
            "Use a yielding spin loop for brief writer thread waits.");

#ifndef ROCKSDB_LITE
// BlobDB Options
DEFINE_bool(use_blob_db, false, "Use BlobDB.");

DEFINE_uint64(blob_db_min_blob_size,
              ROCKSDB_NAMESPACE::blob_db::BlobDBOptions().min_blob_size,
              "Smallest blob to store in a file. Blobs smaller than this "
              "will be inlined with the key in the LSM tree.");

DEFINE_uint64(blob_db_bytes_per_sync,
              ROCKSDB_NAMESPACE::blob_db::BlobDBOptions().bytes_per_sync,
              "Sync blob files once per every N bytes written.");

DEFINE_uint64(blob_db_file_size,
              ROCKSDB_NAMESPACE::blob_db::BlobDBOptions().blob_file_size,
              "Target size of each blob file.");

DEFINE_bool(
    blob_db_enable_gc,
    ROCKSDB_NAMESPACE::blob_db::BlobDBOptions().enable_garbage_collection,
    "Enable BlobDB garbage collection.");

DEFINE_double(
    blob_db_gc_cutoff,
    ROCKSDB_NAMESPACE::blob_db::BlobDBOptions().garbage_collection_cutoff,
    "Cutoff ratio for BlobDB garbage collection.");
#endif  // !ROCKSDB_LITE

static const bool FLAGS_subcompactions_dummy __attribute__((__unused__)) =
    RegisterFlagValidator(&FLAGS_subcompactions, &ValidateUint32Range);

static bool ValidateInt32Positive(const char* flagname, int32_t value) {
  if (value < 0) {
    fprintf(stderr, "Invalid value for --%s: %d, must be >=0\n", flagname,
            value);
    return false;
  }
  return true;
}
DEFINE_int32(reopen, 10, "Number of times database reopens");
static const bool FLAGS_reopen_dummy __attribute__((__unused__)) =
    RegisterFlagValidator(&FLAGS_reopen, &ValidateInt32Positive);

DEFINE_double(bloom_bits, 10,
              "Bloom filter bits per key. "
              "Negative means use default settings.");

DEFINE_bool(use_block_based_filter, false,
            "use block based filter"
            "instead of full filter for block based table");

DEFINE_bool(partition_filters, false,
            "use partitioned filters "
            "for block-based table");

DEFINE_bool(
    optimize_filters_for_memory,
    ROCKSDB_NAMESPACE::BlockBasedTableOptions().optimize_filters_for_memory,
    "Minimize memory footprint of filters");

DEFINE_int32(
    index_type,
    static_cast<int32_t>(
        ROCKSDB_NAMESPACE::BlockBasedTableOptions::kBinarySearch),
    "Type of block-based table index (see `enum IndexType` in table.h)");

DEFINE_string(db, "", "Use the db with the following name.");

DEFINE_string(secondaries_base, "",
              "Use this path as the base path for secondary instances.");

DEFINE_bool(test_secondary, false, "Test secondary instance.");

DEFINE_string(
    expected_values_path, "",
    "File where the array of expected uint32_t values will be stored. If "
    "provided and non-empty, the DB state will be verified against these "
    "values after recovery. --max_key and --column_family must be kept the "
    "same across invocations of this program that use the same "
    "--expected_values_path.");

DEFINE_bool(verify_checksum, false,
            "Verify checksum for every block read from storage");

DEFINE_bool(mmap_read, ROCKSDB_NAMESPACE::Options().allow_mmap_reads,
            "Allow reads to occur via mmap-ing files");

DEFINE_bool(mmap_write, ROCKSDB_NAMESPACE::Options().allow_mmap_writes,
            "Allow writes to occur via mmap-ing files");

DEFINE_bool(use_direct_reads, ROCKSDB_NAMESPACE::Options().use_direct_reads,
            "Use O_DIRECT for reading data");

DEFINE_bool(use_direct_io_for_flush_and_compaction,
            ROCKSDB_NAMESPACE::Options().use_direct_io_for_flush_and_compaction,
            "Use O_DIRECT for writing data");

DEFINE_bool(mock_direct_io, false,
            "Mock direct IO by not using O_DIRECT for direct IO read");

DEFINE_bool(statistics, false, "Create database statistics");

DEFINE_bool(sync, false, "Sync all writes to disk");

DEFINE_bool(use_fsync, false, "If true, issue fsync instead of fdatasync");

DEFINE_int32(kill_random_test, 0,
             "If non-zero, kill at various points in source code with "
             "probability 1/this");
static const bool FLAGS_kill_random_test_dummy __attribute__((__unused__)) =
    RegisterFlagValidator(&FLAGS_kill_random_test, &ValidateInt32Positive);
extern int rocksdb_kill_odds;

DEFINE_string(kill_exclude_prefixes, "",
              "If non-empty, kill points with prefix in the list given will be"
              " skipped. Items are comma-separated.");
extern std::vector<std::string> rocksdb_kill_exclude_prefixes;

DEFINE_bool(disable_wal, false, "If true, do not write WAL for write.");

DEFINE_uint64(recycle_log_file_num,
              ROCKSDB_NAMESPACE::Options().recycle_log_file_num,
              "Number of old WAL files to keep around for later recycling");

DEFINE_int64(target_file_size_base,
             ROCKSDB_NAMESPACE::Options().target_file_size_base,
             "Target level-1 file size for compaction");

DEFINE_int32(target_file_size_multiplier, 1,
             "A multiplier to compute target level-N file size (N >= 2)");

DEFINE_uint64(max_bytes_for_level_base,
              ROCKSDB_NAMESPACE::Options().max_bytes_for_level_base,
              "Max bytes for level-1");

DEFINE_double(max_bytes_for_level_multiplier, 2,
              "A multiplier to compute max bytes for level-N (N >= 2)");

DEFINE_int32(range_deletion_width, 10,
             "The width of the range deletion intervals.");

DEFINE_uint64(rate_limiter_bytes_per_sec, 0, "Set options.rate_limiter value.");

DEFINE_bool(rate_limit_bg_reads, false,
            "Use options.rate_limiter on compaction reads");

DEFINE_uint64(sst_file_manager_bytes_per_sec, 0,
              "Set `Options::sst_file_manager` to delete at this rate. By "
              "default the deletion rate is unbounded.");

DEFINE_uint64(sst_file_manager_bytes_per_truncate, 0,
              "Set `Options::sst_file_manager` to delete in chunks of this "
              "many bytes. By default whole files will be deleted.");

DEFINE_bool(use_txn, false,
            "Use TransactionDB. Currently the default write policy is "
            "TxnDBWritePolicy::WRITE_PREPARED");

DEFINE_uint64(txn_write_policy, 0,
              "The transaction write policy. Default is "
              "TxnDBWritePolicy::WRITE_COMMITTED. Note that this should not be "
              "changed accross crashes.");

DEFINE_bool(unordered_write, false,
            "Turn on the unordered_write feature. This options is currently "
            "tested only in combination with use_txn=true and "
            "txn_write_policy=TxnDBWritePolicy::WRITE_PREPARED.");

DEFINE_int32(backup_one_in, 0,
             "If non-zero, then CreateNewBackup() will be called once for "
             "every N operations on average.  0 indicates CreateNewBackup() "
             "is disabled.");

DEFINE_uint64(backup_max_size, 100 * 1024 * 1024,
              "If non-zero, skip checking backup/restore when DB size in "
              "bytes exceeds this setting.");

DEFINE_int32(checkpoint_one_in, 0,
             "If non-zero, then CreateCheckpoint() will be called once for "
             "every N operations on average.  0 indicates CreateCheckpoint() "
             "is disabled.");

DEFINE_int32(ingest_external_file_one_in, 0,
             "If non-zero, then IngestExternalFile() will be called once for "
             "every N operations on average.  0 indicates IngestExternalFile() "
             "is disabled.");

DEFINE_int32(ingest_external_file_width, 1000,
             "The width of the ingested external files.");

DEFINE_int32(compact_files_one_in, 0,
             "If non-zero, then CompactFiles() will be called once for every N "
             "operations on average.  0 indicates CompactFiles() is disabled.");

DEFINE_int32(compact_range_one_in, 0,
             "If non-zero, then CompactRange() will be called once for every N "
             "operations on average.  0 indicates CompactRange() is disabled.");

DEFINE_int32(mark_for_compaction_one_file_in, 0,
             "A `TablePropertiesCollectorFactory` will be registered, which "
             "creates a `TablePropertiesCollector` with `NeedCompact()` "
             "returning true once for every N files on average. 0 or negative "
             "mean `NeedCompact()` always returns false.");

DEFINE_int32(flush_one_in, 0,
             "If non-zero, then Flush() will be called once for every N ops "
             "on average.  0 indicates calls to Flush() are disabled.");

DEFINE_int32(pause_background_one_in, 0,
             "If non-zero, then PauseBackgroundWork()+Continue will be called "
             "once for every N ops on average.  0 disables.");

DEFINE_int32(compact_range_width, 10000,
             "The width of the ranges passed to CompactRange().");

DEFINE_int32(acquire_snapshot_one_in, 0,
             "If non-zero, then acquires a snapshot once every N operations on "
             "average.");

DEFINE_bool(compare_full_db_state_snapshot, false,
            "If set we compare state of entire db (in one of the threads) with"
            "each snapshot.");

DEFINE_uint64(snapshot_hold_ops, 0,
              "If non-zero, then releases snapshots N operations after they're "
              "acquired.");

DEFINE_bool(long_running_snapshots, false,
            "If set, hold on some some snapshots for much longer time.");

DEFINE_bool(use_multiget, false,
            "If set, use the batched MultiGet API for reads");

static bool ValidateInt32Percent(const char* flagname, int32_t value) {
  if (value < 0 || value > 100) {
    fprintf(stderr, "Invalid value for --%s: %d, 0<= pct <=100 \n", flagname,
            value);
    return false;
  }
  return true;
}

DEFINE_int32(readpercent, 10,
             "Ratio of reads to total workload (expressed as a percentage)");
static const bool FLAGS_readpercent_dummy __attribute__((__unused__)) =
    RegisterFlagValidator(&FLAGS_readpercent, &ValidateInt32Percent);

DEFINE_int32(prefixpercent, 20,
             "Ratio of prefix iterators to total workload (expressed as a"
             " percentage)");
static const bool FLAGS_prefixpercent_dummy __attribute__((__unused__)) =
    RegisterFlagValidator(&FLAGS_prefixpercent, &ValidateInt32Percent);

DEFINE_int32(writepercent, 45,
             "Ratio of writes to total workload (expressed as a percentage)");
static const bool FLAGS_writepercent_dummy __attribute__((__unused__)) =
    RegisterFlagValidator(&FLAGS_writepercent, &ValidateInt32Percent);

DEFINE_int32(delpercent, 15,
             "Ratio of deletes to total workload (expressed as a percentage)");
static const bool FLAGS_delpercent_dummy __attribute__((__unused__)) =
    RegisterFlagValidator(&FLAGS_delpercent, &ValidateInt32Percent);

DEFINE_int32(delrangepercent, 0,
             "Ratio of range deletions to total workload (expressed as a "
             "percentage). Cannot be used with test_batches_snapshots");
static const bool FLAGS_delrangepercent_dummy __attribute__((__unused__)) =
    RegisterFlagValidator(&FLAGS_delrangepercent, &ValidateInt32Percent);

DEFINE_int32(nooverwritepercent, 60,
             "Ratio of keys without overwrite to total workload (expressed as "
             " a percentage)");
static const bool FLAGS_nooverwritepercent_dummy __attribute__((__unused__)) =
    RegisterFlagValidator(&FLAGS_nooverwritepercent, &ValidateInt32Percent);

DEFINE_int32(iterpercent, 10,
             "Ratio of iterations to total workload"
             " (expressed as a percentage)");
static const bool FLAGS_iterpercent_dummy __attribute__((__unused__)) =
    RegisterFlagValidator(&FLAGS_iterpercent, &ValidateInt32Percent);

DEFINE_uint64(num_iterations, 10, "Number of iterations per MultiIterate run");
static const bool FLAGS_num_iterations_dummy __attribute__((__unused__)) =
    RegisterFlagValidator(&FLAGS_num_iterations, &ValidateUint32Range);

DEFINE_string(compression_type, "snappy",
              "Algorithm to use to compress the database");

DEFINE_int32(compression_max_dict_bytes, 0,
             "Maximum size of dictionary used to prime the compression "
             "library.");

DEFINE_int32(compression_zstd_max_train_bytes, 0,
             "Maximum size of training data passed to zstd's dictionary "
             "trainer.");

DEFINE_int32(compression_parallel_threads, 1,
             "Number of threads for parallel compression.");

DEFINE_string(bottommost_compression_type, "disable",
              "Algorithm to use to compress bottommost level of the database. "
              "\"disable\" means disabling the feature");

DEFINE_string(checksum_type, "kCRC32c", "Algorithm to use to checksum blocks");

DEFINE_string(hdfs, "",
              "Name of hdfs environment. Mutually exclusive with"
              " --env_uri and --fs_uri.");

DEFINE_string(
    env_uri, "",
    "URI for env lookup. Mutually exclusive with --hdfs and --fs_uri");

DEFINE_string(fs_uri, "",
              "URI for registry Filesystem lookup. Mutually exclusive"
              " with --hdfs and --env_uri."
              " Creates a default environment with the specified filesystem.");

DEFINE_uint64(ops_per_thread, 1200000, "Number of operations per thread.");
static const bool FLAGS_ops_per_thread_dummy __attribute__((__unused__)) =
    RegisterFlagValidator(&FLAGS_ops_per_thread, &ValidateUint32Range);

DEFINE_uint64(log2_keys_per_lock, 2, "Log2 of number of keys per lock");
static const bool FLAGS_log2_keys_per_lock_dummy __attribute__((__unused__)) =
    RegisterFlagValidator(&FLAGS_log2_keys_per_lock, &ValidateUint32Range);

DEFINE_uint64(max_manifest_file_size, 16384, "Maximum size of a MANIFEST file");

DEFINE_bool(in_place_update, false, "On true, does inplace update in memtable");

DEFINE_int32(secondary_catch_up_one_in, 0,
             "If non-zero, the secondaries attemp to catch up with the primary "
             "once for every N operations on average. 0 indicates the "
             "secondaries do not try to catch up after open.");

DEFINE_string(memtablerep, "skip_list", "");

inline static bool ValidatePrefixSize(const char* flagname, int32_t value) {
  if (value < -1 || value > 8) {
    fprintf(stderr, "Invalid value for --%s: %d. -1 <= PrefixSize <= 8\n",
            flagname, value);
    return false;
  }
  return true;
}
DEFINE_int32(prefix_size, 7,
             "Control the prefix size for HashSkipListRep. "
             "-1 is disabled.");
static const bool FLAGS_prefix_size_dummy __attribute__((__unused__)) =
    RegisterFlagValidator(&FLAGS_prefix_size, &ValidatePrefixSize);

DEFINE_bool(use_merge, false,
            "On true, replaces all writes with a Merge "
            "that behaves like a Put");

DEFINE_bool(use_full_merge_v1, false,
            "On true, use a merge operator that implement the deprecated "
            "version of FullMerge");

DEFINE_int32(sync_wal_one_in, 0,
             "If non-zero, then SyncWAL() will be called once for every N ops "
             "on average. 0 indicates that calls to SyncWAL() are disabled.");

DEFINE_bool(avoid_unnecessary_blocking_io,
            ROCKSDB_NAMESPACE::Options().avoid_unnecessary_blocking_io,
            "If true, some expensive cleaning up operations will be moved from "
            "user reads to high-pri background threads.");

DEFINE_bool(write_dbid_to_manifest,
            ROCKSDB_NAMESPACE::Options().write_dbid_to_manifest,
            "Write DB_ID to manifest");

DEFINE_bool(avoid_flush_during_recovery,
            ROCKSDB_NAMESPACE::Options().avoid_flush_during_recovery,
            "Avoid flush during recovery");

DEFINE_uint64(max_write_batch_group_size_bytes,
              ROCKSDB_NAMESPACE::Options().max_write_batch_group_size_bytes,
              "Max write batch group size");

DEFINE_bool(level_compaction_dynamic_level_bytes,
            ROCKSDB_NAMESPACE::Options().level_compaction_dynamic_level_bytes,
            "Use dynamic level");

DEFINE_int32(verify_checksum_one_in, 0,
             "If non-zero, then DB::VerifyChecksum() will be called to do"
             " checksum verification of all the files in the database once for"
             " every N ops on average. 0 indicates that calls to"
             " VerifyChecksum() are disabled.");
DEFINE_int32(verify_db_one_in, 0,
             "If non-zero, call VerifyDb() once for every N ops. 0 indicates "
             "that VerifyDb() will not be called in OperateDb(). Note that "
             "enabling this can slow down tests.");

DEFINE_int32(continuous_verification_interval, 1000,
             "While test is running, verify db every N milliseconds. 0 "
             "disables continuous verification.");

DEFINE_int32(approximate_size_one_in, 64,
             "If non-zero, DB::GetApproximateSizes() will be called against"
             " random key ranges.");

DEFINE_int32(read_fault_one_in, 1000,
            "On non-zero, enables fault injection on read");

<<<<<<< HEAD
DEFINE_bool(sync_fault_injection, false,
            "If true, FaultInjectionTestFS will be used for write operations, "
            " and unsynced data in DB will lost after crash.");
=======
DEFINE_int32(get_property_one_in, 1000,
             "If non-zero, then DB::GetProperty() will be called to get various"
             " properties for every N ops on average. 0 indicates that"
             " GetProperty() will be not be called.");

DEFINE_bool(sync_fault_injection, false,
            "If true, FaultInjectionTestFS will be used for write operations, "
            " and unsynced data in DB will lost after crash.");

DEFINE_bool(best_efforts_recovery, false,
            "If true, use best efforts recovery.");
DEFINE_bool(skip_verifydb, false, "If true, skip VerifyDb() calls.");

DEFINE_bool(enable_compaction_filter, false,
            "If true, configures a compaction filter that returns a kRemove "
            "decision for deleted keys.");

DEFINE_bool(paranoid_file_checks, true,
            "After writing every SST file, reopen it and read all the keys "
            "and validate checksums");

DEFINE_string(file_checksum_impl, "none",
              "Name of an implementation for file_checksum_gen_factory, or "
              "\"none\" for null.");

>>>>>>> ed431616
#endif  // GFLAGS<|MERGE_RESOLUTION|>--- conflicted
+++ resolved
@@ -711,11 +711,6 @@
 DEFINE_int32(read_fault_one_in, 1000,
             "On non-zero, enables fault injection on read");
 
-<<<<<<< HEAD
-DEFINE_bool(sync_fault_injection, false,
-            "If true, FaultInjectionTestFS will be used for write operations, "
-            " and unsynced data in DB will lost after crash.");
-=======
 DEFINE_int32(get_property_one_in, 1000,
              "If non-zero, then DB::GetProperty() will be called to get various"
              " properties for every N ops on average. 0 indicates that"
@@ -741,5 +736,4 @@
               "Name of an implementation for file_checksum_gen_factory, or "
               "\"none\" for null.");
 
->>>>>>> ed431616
 #endif  // GFLAGS