//  Copyright (c) Meta Platforms, Inc. and affiliates.
//
//  This source code is licensed under both the GPLv2 (found in the
//  COPYING file in the root directory) and Apache 2.0 License
//  (found in the LICENSE.Apache file in the root directory).

#include "util/async_file_reader.h"
#include "util/coro_utils.h"

#if defined(WITHOUT_COROUTINES) || \
    (defined(USE_COROUTINES) && defined(WITH_COROUTINES))

namespace ROCKSDB_NAMESPACE {

// This function reads multiple data blocks from disk using Env::MultiRead()
// and optionally inserts them into the block cache. It uses the scratch
// buffer provided by the caller, which is contiguous. If scratch is a nullptr
// it allocates a separate buffer for each block. Typically, if the blocks
// need to be uncompressed and there is no compressed block cache, callers
// can allocate a temporary scratch buffer in order to minimize memory
// allocations.
// If options.fill_cache is true, it inserts the blocks into cache. If its
// false and scratch is non-null and the blocks are uncompressed, it copies
// the buffers to heap. In any case, the CachableEntry<Block> returned will
// own the data bytes.
// If compression is enabled and also there is no compressed block cache,
// the adjacent blocks are read out in one IO (combined read)
// batch - A MultiGetRange with only those keys with unique data blocks not
//         found in cache
// handles - A vector of block handles. Some of them me be NULL handles
// scratch - An optional contiguous buffer to read compressed blocks into
DEFINE_SYNC_AND_ASYNC(void, BlockBasedTable::RetrieveMultipleBlocks)
(const ReadOptions& options, const MultiGetRange* batch,
 const autovector<BlockHandle, MultiGetContext::MAX_BATCH_SIZE>* handles,
 Status* statuses, CachableEntry<Block_kData>* results, char* scratch,
 const UncompressionDict& uncompression_dict, bool use_fs_scratch) const {
  RandomAccessFileReader* file = rep_->file.get();
  const Footer& footer = rep_->footer;
  const ImmutableOptions& ioptions = rep_->ioptions;
  size_t read_amp_bytes_per_bit = rep_->table_options.read_amp_bytes_per_bit;
  MemoryAllocator* memory_allocator = GetMemoryAllocator(rep_->table_options);

  if (ioptions.allow_mmap_reads) {
    size_t idx_in_batch = 0;
    for (auto mget_iter = batch->begin(); mget_iter != batch->end();
         ++mget_iter, ++idx_in_batch) {
      const BlockHandle& handle = (*handles)[idx_in_batch];
      if (handle.IsNull()) {
        continue;
      }

<<<<<<< HEAD
      (*statuses)[idx_in_batch] =
          RetrieveBlock(nullptr, options, handle, uncompression_dict,
                        &(*results)[idx_in_batch].As<Block_kData>(),
                        mget_iter->get_context, &lookup_data_block_context,
                        /* for_compaction */ false, /* use_cache */ true,
                        /* wait_for_cache */ true, /* async_read */ false);
=======
      // XXX: use_cache=true means double cache query?
      statuses[idx_in_batch] = RetrieveBlock(
          nullptr, options, handle, uncompression_dict,
          &results[idx_in_batch].As<Block_kData>(), mget_iter->get_context,
          /* lookup_context */ nullptr,
          /* for_compaction */ false, /* use_cache */ true,
          /* async_read */ false, /* use_block_cache_for_lookup */ true);
>>>>>>> 49ce8a10
    }
    assert(idx_in_batch == handles->size());
    CO_RETURN;
  }

  // In direct IO mode, blocks share the direct io buffer.
  // Otherwise, blocks share the scratch buffer.
  const bool use_shared_buffer = file->use_direct_io() || scratch != nullptr;

  autovector<FSReadRequest, MultiGetContext::MAX_BATCH_SIZE> read_reqs;
  size_t buf_offset = 0;
  size_t idx_in_batch = 0;

  uint64_t prev_offset = 0;
  size_t prev_len = 0;
  autovector<size_t, MultiGetContext::MAX_BATCH_SIZE> req_idx_for_block;
  autovector<size_t, MultiGetContext::MAX_BATCH_SIZE> req_offset_for_block;
  for (auto mget_iter = batch->begin(); mget_iter != batch->end();
       ++mget_iter, ++idx_in_batch) {
    const BlockHandle& handle = (*handles)[idx_in_batch];
    if (handle.IsNull()) {
      continue;
    }

    size_t prev_end = static_cast<size_t>(prev_offset) + prev_len;

    // If current block is adjacent to the previous one, at the same time,
    // compression is enabled and there is no compressed cache, we combine
    // the two block read as one.
    // We don't combine block reads here in direct IO mode, because when doing
    // direct IO read, the block requests will be realigned and merged when
    // necessary.
    if ((use_shared_buffer || use_fs_scratch) && !file->use_direct_io() &&
        prev_end == handle.offset()) {
      req_offset_for_block.emplace_back(prev_len);
      prev_len += BlockSizeWithTrailer(handle);
    } else {
      // No compression or current block and previous one is not adjacent:
      // Step 1, create a new request for previous blocks
      if (prev_len != 0) {
        FSReadRequest req;
        req.offset = prev_offset;
        req.len = prev_len;
        if (file->use_direct_io() || use_fs_scratch) {
          req.scratch = nullptr;
        } else if (use_shared_buffer) {
          req.scratch = scratch + buf_offset;
          buf_offset += req.len;
        } else {
          req.scratch = new char[req.len];
        }
        read_reqs.emplace_back(std::move(req));
      }

      // Step 2, remember the previous block info
      prev_offset = handle.offset();
      prev_len = BlockSizeWithTrailer(handle);
      req_offset_for_block.emplace_back(0);
    }
    req_idx_for_block.emplace_back(read_reqs.size());

    PERF_COUNTER_ADD(block_read_count, 1);
    PERF_COUNTER_ADD(block_read_byte, BlockSizeWithTrailer(handle));
  }
  // Handle the last block and process the pending last request
  if (prev_len != 0) {
    FSReadRequest req;
    req.offset = prev_offset;
    req.len = prev_len;
    if (file->use_direct_io() || use_fs_scratch) {
      req.scratch = nullptr;
    } else if (use_shared_buffer) {
      req.scratch = scratch + buf_offset;
    } else {
      req.scratch = new char[req.len];
    }
    read_reqs.emplace_back(std::move(req));
  }

  AlignedBuf direct_io_buf;
  {
    IOOptions opts;
    IOStatus s = file->PrepareIOOptions(options, opts);
    if (s.ok()) {
#if defined(WITH_COROUTINES)
      if (file->use_direct_io()) {
#endif  // WITH_COROUTINES
        s = file->MultiRead(opts, &read_reqs[0], read_reqs.size(),
                            &direct_io_buf);
#if defined(WITH_COROUTINES)
      } else {
        co_await batch->context()->reader().MultiReadAsync(
            file, opts, &read_reqs[0], read_reqs.size(), &direct_io_buf);
      }
#endif  // WITH_COROUTINES
    }
    if (!s.ok()) {
      // Discard all the results in this batch if there is any time out
      // or overall MultiRead error
      for (FSReadRequest& req : read_reqs) {
        req.status = s;
      }
    }
  }

  idx_in_batch = 0;
  size_t valid_batch_idx = 0;
  for (auto mget_iter = batch->begin(); mget_iter != batch->end();
       ++mget_iter, ++idx_in_batch) {
    const BlockHandle& handle = (*handles)[idx_in_batch];

    if (handle.IsNull()) {
      continue;
    }

    assert(valid_batch_idx < req_idx_for_block.size());
    assert(valid_batch_idx < req_offset_for_block.size());
    assert(req_idx_for_block[valid_batch_idx] < read_reqs.size());
    size_t& req_idx = req_idx_for_block[valid_batch_idx];
    size_t& req_offset = req_offset_for_block[valid_batch_idx];
    valid_batch_idx++;
    FSReadRequest& req = read_reqs[req_idx];
    Status s = req.status;
    if (s.ok()) {
      if ((req.result.size() != req.len) ||
          (req_offset + BlockSizeWithTrailer(handle) > req.result.size())) {
        s = Status::Corruption("truncated block read from " +
                               rep_->file->file_name() + " offset " +
                               std::to_string(handle.offset()) + ", expected " +
                               std::to_string(req.len) + " bytes, got " +
                               std::to_string(req.result.size()));
      }
    }

    BlockContents serialized_block;
    if (s.ok()) {
      if (use_fs_scratch) {
        serialized_block =
            BlockContents(Slice(req.result.data() + req_offset, handle.size()));
      } else if (!use_shared_buffer) {
        // We allocated a buffer for this block. Give ownership of it to
        // BlockContents so it can free the memory
        assert(req.result.data() == req.scratch);
        assert(req.result.size() == BlockSizeWithTrailer(handle));
        assert(req_offset == 0);
        serialized_block =
            BlockContents(std::unique_ptr<char[]>(req.scratch), handle.size());
      } else {
        // We used the scratch buffer or direct io buffer
        // which are shared by the blocks.
        // serialized_block does not have the ownership.
        serialized_block =
            BlockContents(Slice(req.result.data() + req_offset, handle.size()));
      }
#ifndef NDEBUG
      serialized_block.has_trailer = true;
#endif

      if (options.verify_checksums) {
        PERF_TIMER_GUARD(block_checksum_time);
        const char* data = req.result.data();
        // Since the scratch might be shared, the offset of the data block in
        // the buffer might not be 0. req.result.data() only point to the
        // begin address of each read request, we need to add the offset
        // in each read request. Checksum is stored in the block trailer,
        // beyond the payload size.
        s = VerifyBlockChecksum(footer, data + req_offset, handle.size(),
                                rep_->file->file_name(), handle.offset());
        TEST_SYNC_POINT_CALLBACK("RetrieveMultipleBlocks:VerifyChecksum", &s);
      }
    } else if (!use_shared_buffer) {
      // Free the allocated scratch buffer.
      delete[] req.scratch;
    }

    if (s.ok()) {
      // When the blocks share the same underlying buffer (scratch or direct io
      // buffer), we may need to manually copy the block into heap if the
      // serialized block has to be inserted into a cache. That falls into the
      // following cases -
      // 1. serialized block is not compressed, it needs to be inserted into
      //    the uncompressed block cache if there is one
      // 2. If the serialized block is compressed, it needs to be inserted
      //    into the compressed block cache if there is one
      //
      // In all other cases, the serialized block is either uncompressed into a
      // heap buffer or there is no cache at all.
      CompressionType compression_type =
          GetBlockCompressionType(serialized_block);
      if ((use_fs_scratch || use_shared_buffer) &&
          compression_type == kNoCompression) {
        Slice serialized =
            Slice(req.result.data() + req_offset, BlockSizeWithTrailer(handle));
        serialized_block = BlockContents(
            CopyBufferToHeap(GetMemoryAllocator(rep_->table_options),
                             serialized),
            handle.size());
#ifndef NDEBUG
        serialized_block.has_trailer = true;
#endif
      }
    }

    if (s.ok()) {
      if (options.fill_cache) {
        CachableEntry<Block_kData>* block_entry = &results[idx_in_batch];
        // MaybeReadBlockAndLoadToCache will insert into the block caches if
        // necessary. Since we're passing the serialized block contents, it
        // will avoid looking up the block cache
        s = MaybeReadBlockAndLoadToCache(
<<<<<<< HEAD
            nullptr, options, handle, uncompression_dict, /*wait=*/true,
            /*for_compaction=*/false, &block_entry->As<Block_kData>(),
            mget_iter->get_context, &lookup_data_block_context,
            &serialized_block, /*async_read=*/false);
=======
            nullptr, options, handle, uncompression_dict,
            /*for_compaction=*/false, block_entry, mget_iter->get_context,
            /*lookup_context=*/nullptr, &serialized_block,
            /*async_read=*/false, /*use_block_cache_for_lookup=*/true);
>>>>>>> 49ce8a10

        // block_entry value could be null if no block cache is present, i.e
        // BlockBasedTableOptions::no_block_cache is true and no compressed
        // block cache is configured. In that case, fall
        // through and set up the block explicitly
        if (block_entry->GetValue() != nullptr) {
          s.PermitUncheckedError();
          continue;
        }
      }

      CompressionType compression_type =
          GetBlockCompressionType(serialized_block);
      BlockContents contents;
      if (compression_type != kNoCompression) {
        UncompressionContext context(compression_type);
        UncompressionInfo info(context, uncompression_dict, compression_type);
        s = UncompressSerializedBlock(
            info, req.result.data() + req_offset, handle.size(), &contents,
            footer.format_version(), rep_->ioptions, memory_allocator);
      } else {
        // There are two cases here:
        // 1) caller uses the shared buffer (scratch or direct io buffer);
        // 2) we use the requst buffer.
        // If scratch buffer or direct io buffer is used, we ensure that
        // all serialized blocks are copyed to the heap as single blocks. If
        // scratch buffer is not used, we also have no combined read, so the
        // serialized block can be used directly.
        contents = std::move(serialized_block);
      }
      if (s.ok()) {
        results[idx_in_batch].SetOwnedValue(std::make_unique<Block_kData>(
            std::move(contents), read_amp_bytes_per_bit, ioptions.stats));
      }
    }
    statuses[idx_in_batch] = s;
  }

  if (use_fs_scratch) {
    // Free the allocated scratch buffer by fs here as read requests might have
    // been combined into one.
    for (FSReadRequest& req : read_reqs) {
      if (req.fs_scratch != nullptr) {
        req.fs_scratch.reset();
        req.fs_scratch = nullptr;
      }
    }
  }
}

using MultiGetRange = MultiGetContext::Range;
DEFINE_SYNC_AND_ASYNC(void, BlockBasedTable::MultiGet)
(const ReadOptions& read_options, const MultiGetRange* mget_range,
 const SliceTransform* prefix_extractor, bool skip_filters) {
  if (mget_range->empty()) {
    // Caller should ensure non-empty (performance bug)
    assert(false);
    CO_RETURN;  // Nothing to do
  }

  FilterBlockReader* const filter =
      !skip_filters ? rep_->filter.get() : nullptr;
  MultiGetRange sst_file_range(*mget_range, mget_range->begin(),
                               mget_range->end());

  // First check the full filter
  // If full filter not useful, Then go into each block
  const bool no_io = read_options.read_tier == kBlockCacheTier;
  uint64_t tracing_mget_id = BlockCacheTraceHelper::kReservedGetId;
  if (sst_file_range.begin()->get_context) {
    tracing_mget_id = sst_file_range.begin()->get_context->get_tracing_get_id();
  }
  // TODO: need more than one lookup_context here to track individual filter
  // and index partition hits and misses.
  BlockCacheLookupContext metadata_lookup_context{
      TableReaderCaller::kUserMultiGet, tracing_mget_id,
      /*_get_from_user_specified_snapshot=*/read_options.snapshot != nullptr};
  FullFilterKeysMayMatch(filter, &sst_file_range, no_io, prefix_extractor,
                         &metadata_lookup_context, read_options);

  if (!sst_file_range.empty()) {
    IndexBlockIter iiter_on_stack;
    // if prefix_extractor found in block differs from options, disable
    // BlockPrefixIndex. Only do this check when index_type is kHashSearch.
    bool need_upper_bound_check = false;
    if (rep_->index_type == BlockBasedTableOptions::kHashSearch) {
      need_upper_bound_check = PrefixExtractorChanged(prefix_extractor);
    }
    auto iiter = NewIndexIterator(
        read_options, need_upper_bound_check, &iiter_on_stack,
        sst_file_range.begin()->get_context, &metadata_lookup_context);
    std::unique_ptr<InternalIteratorBase<IndexValue>> iiter_unique_ptr;
    if (iiter != &iiter_on_stack) {
      iiter_unique_ptr.reset(iiter);
    }

    uint64_t prev_offset = std::numeric_limits<uint64_t>::max();
    autovector<BlockHandle, MultiGetContext::MAX_BATCH_SIZE> block_handles;
    std::array<CachableEntry<Block_kData>, MultiGetContext::MAX_BATCH_SIZE>
        results;
    std::array<Status, MultiGetContext::MAX_BATCH_SIZE> statuses;
    // Empty data_lookup_contexts means "unused," when block cache tracing is
    // disabled. (Limited options as element type is not default contructible.)
    std::vector<BlockCacheLookupContext> data_lookup_contexts;
    MultiGetContext::Mask reused_mask = 0;
    char stack_buf[kMultiGetReadStackBufSize];
    std::unique_ptr<char[]> block_buf;
    if (block_cache_tracer_ && block_cache_tracer_->is_tracing_enabled()) {
      // Awkward because BlockCacheLookupContext is not CopyAssignable
      data_lookup_contexts.reserve(MultiGetContext::MAX_BATCH_SIZE);
      for (size_t i = 0; i < MultiGetContext::MAX_BATCH_SIZE; ++i) {
        data_lookup_contexts.push_back(metadata_lookup_context);
      }
    }
    {
      MultiGetRange data_block_range(sst_file_range, sst_file_range.begin(),
                                     sst_file_range.end());
      CachableEntry<UncompressionDict> uncompression_dict;
      Status uncompression_dict_status;
      uncompression_dict_status.PermitUncheckedError();
      bool uncompression_dict_inited = false;
      size_t total_len = 0;

      // GetContext for any key will do, as the stats will be aggregated
      // anyway
      GetContext* get_context = sst_file_range.begin()->get_context;

      {
        using BCI = BlockCacheInterface<Block_kData>;
        BCI block_cache{rep_->table_options.block_cache.get()};
        std::array<BCI::TypedAsyncLookupHandle, MultiGetContext::MAX_BATCH_SIZE>
            async_handles;
        BlockCreateContext create_ctx = rep_->create_context;
        std::array<CacheKey, MultiGetContext::MAX_BATCH_SIZE> cache_keys;
        size_t cache_lookup_count = 0;

        for (auto miter = data_block_range.begin();
             miter != data_block_range.end(); ++miter) {
          const Slice& key = miter->ikey;
          iiter->Seek(miter->ikey);

          IndexValue v;
          if (iiter->Valid()) {
            v = iiter->value();
          }
          if (!iiter->Valid() ||
              (!v.first_internal_key.empty() && !skip_filters &&
               UserComparatorWrapper(
                   rep_->internal_comparator.user_comparator())
                       .CompareWithoutTimestamp(
                           ExtractUserKey(key),
                           ExtractUserKey(v.first_internal_key)) < 0)) {
            // The requested key falls between highest key in previous block and
            // lowest key in current block.
            if (!iiter->status().IsNotFound()) {
              *(miter->s) = iiter->status();
            }
            data_block_range.SkipKey(miter);
            sst_file_range.SkipKey(miter);
            continue;
          }

          if (!uncompression_dict_inited && rep_->uncompression_dict_reader) {
            uncompression_dict_status =
                rep_->uncompression_dict_reader
                    ->GetOrReadUncompressionDictionary(
                        nullptr /* prefetch_buffer */, read_options, no_io,
                        read_options.verify_checksums, get_context,
                        &metadata_lookup_context, &uncompression_dict);
            uncompression_dict_inited = true;
          }

<<<<<<< HEAD
        statuses.emplace_back();
        results.emplace_back();
        if (v.handle.offset() == prev_offset) {
          // This key can reuse the previous block (later on).
          // Mark previous as "reused"
          reused_mask |= MultiGetContext::Mask{1} << (block_handles.size() - 1);
          // Use null handle to indicate this one reuses same block as
          // previous.
          block_handles.emplace_back(BlockHandle::NullBlockHandle());
          continue;
        }
        // Lookup the cache for the given data block referenced by an index
        // iterator value (i.e BlockHandle). If it exists in the cache,
        // initialize block to the contents of the data block.
        prev_offset = v.handle.offset();
        BlockHandle handle = v.handle;
        BlockCacheLookupContext lookup_data_block_context(
            TableReaderCaller::kUserMultiGet);
        const UncompressionDict& dict = uncompression_dict.GetValue()
                                            ? *uncompression_dict.GetValue()
                                            : UncompressionDict::GetEmptyDict();
        Status s = RetrieveBlock(
            nullptr, ro, handle, dict, &(results.back()).As<Block_kData>(),
            miter->get_context, &lookup_data_block_context,
            /* for_compaction */ false, /* use_cache */ true,
            /* wait_for_cache */ false, /* async_read */ false);
        if (s.IsIncomplete()) {
          s = Status::OK();
        }
        if (s.ok() && !results.back().IsEmpty()) {
          // Since we have a valid handle, check the value. If its nullptr,
          // it means the cache is waiting for the final result and we're
          // supposed to call WaitAll() to wait for the result.
          if (results.back().GetValue() != nullptr) {
            // Found it in the cache. Add NULL handle to indicate there is
            // nothing to read from disk.
            if (results.back().GetCacheHandle()) {
              results.back().UpdateCachedValue();
            }
=======
          if (!uncompression_dict_status.ok()) {
            assert(!uncompression_dict_status.IsNotFound());
            *(miter->s) = uncompression_dict_status;
            data_block_range.SkipKey(miter);
            sst_file_range.SkipKey(miter);
            continue;
          }
          create_ctx.dict = uncompression_dict.GetValue()
                                ? uncompression_dict.GetValue()
                                : &UncompressionDict::GetEmptyDict();

          if (v.handle.offset() == prev_offset) {
            // This key can reuse the previous block (later on).
            // Mark previous as "reused"
            reused_mask |= MultiGetContext::Mask{1}
                           << (block_handles.size() - 1);
            // Use null handle to indicate this one reuses same block as
            // previous.
>>>>>>> 49ce8a10
            block_handles.emplace_back(BlockHandle::NullBlockHandle());
            continue;
          }
          prev_offset = v.handle.offset();
          block_handles.emplace_back(v.handle);

          if (block_cache) {
            // Lookup the cache for the given data block referenced by an index
            // iterator value (i.e BlockHandle). If it exists in the cache,
            // initialize block to the contents of the data block.

            // An async version of MaybeReadBlockAndLoadToCache /
            // GetDataBlockFromCache
            BCI::TypedAsyncLookupHandle& async_handle =
                async_handles[cache_lookup_count];
            cache_keys[cache_lookup_count] =
                GetCacheKey(rep_->base_cache_key, v.handle);
            async_handle.key = cache_keys[cache_lookup_count].AsSlice();
            // NB: StartAsyncLookupFull populates async_handle.helper
            async_handle.create_context = &create_ctx;
            async_handle.priority = GetCachePriority<Block_kData>();
            async_handle.stats = rep_->ioptions.statistics.get();

            block_cache.StartAsyncLookupFull(
                async_handle, rep_->ioptions.lowest_used_cache_tier);
            ++cache_lookup_count;
            // TODO: stats?
          }
        }

        if (block_cache) {
          block_cache.get()->WaitAll(&async_handles[0], cache_lookup_count);
        }
        size_t lookup_idx = 0;
        for (size_t i = 0; i < block_handles.size(); ++i) {
          // If this block was a success or failure or not needed because
          // the corresponding key is in the same block as a prior key, skip
          if (block_handles[i] == BlockHandle::NullBlockHandle()) {
            continue;
          }
          if (!block_cache) {
            total_len += BlockSizeWithTrailer(block_handles[i]);
          } else {
            BCI::TypedHandle* h = async_handles[lookup_idx].Result();
            if (h) {
              // Cache hit
              results[i].SetCachedValue(block_cache.Value(h), block_cache.get(),
                                        h);
              // Don't need to fetch
              block_handles[i] = BlockHandle::NullBlockHandle();
              UpdateCacheHitMetrics(BlockType::kData, get_context,
                                    block_cache.get()->GetUsage(h));
            } else {
              // Cache miss
              total_len += BlockSizeWithTrailer(block_handles[i]);
              UpdateCacheMissMetrics(BlockType::kData, get_context);
            }
            if (!data_lookup_contexts.empty()) {
              // Populate cache key before it's discarded
              data_lookup_contexts[i].block_key =
                  async_handles[lookup_idx].key.ToString();
            }
            ++lookup_idx;
          }
        }
        assert(lookup_idx == cache_lookup_count);
      }

      if (total_len) {
        char* scratch = nullptr;
        bool use_fs_scratch = false;
        const UncompressionDict& dict = uncompression_dict.GetValue()
                                            ? *uncompression_dict.GetValue()
                                            : UncompressionDict::GetEmptyDict();
        assert(uncompression_dict_inited || !rep_->uncompression_dict_reader);
        assert(uncompression_dict_status.ok());

        if (!rep_->file->use_direct_io()) {
          if (CheckFSFeatureSupport(rep_->ioptions.fs.get(),
                                    FSSupportedOps::kFSBuffer)) {
            use_fs_scratch = true;
          }
        }

        // If using direct IO, then scratch is not used, so keep it nullptr.
        // If the blocks need to be uncompressed and we don't need the
        // compressed blocks, then we can use a contiguous block of
        // memory to read in all the blocks as it will be temporary
        // storage
        // 1. If blocks are compressed and compressed block cache is there,
        //    alloc heap bufs
        // 2. If blocks are uncompressed, alloc heap bufs
        // 3. If blocks are compressed and no compressed block cache, use
        //    stack buf
        if (!use_fs_scratch && !rep_->file->use_direct_io() &&
            rep_->blocks_maybe_compressed) {
          if (total_len <= kMultiGetReadStackBufSize) {
            scratch = stack_buf;
          } else {
            scratch = new char[total_len];
            block_buf.reset(scratch);
          }
        }
        CO_AWAIT(RetrieveMultipleBlocks)
        (read_options, &data_block_range, &block_handles, &statuses[0],
         &results[0], scratch, dict, use_fs_scratch);
        if (get_context) {
          ++(get_context->get_context_stats_.num_sst_read);
        }
      }
    }

    DataBlockIter first_biter;
    DataBlockIter next_biter;
    size_t idx_in_batch = 0;
    SharedCleanablePtr shared_cleanable;
    for (auto miter = sst_file_range.begin(); miter != sst_file_range.end();
         ++miter) {
      Status s;
      GetContext* get_context = miter->get_context;
      const Slice& key = miter->ikey;
      bool matched = false;  // if such user key matched a key in SST
      bool done = false;
      bool first_block = true;
      do {
        DataBlockIter* biter = nullptr;
        uint64_t referenced_data_size = 0;
        Block_kData* parsed_block_value = nullptr;
        bool reusing_prev_block;
        bool later_reused;
        bool does_referenced_key_exist = false;
        bool handle_present = false;
        BlockCacheLookupContext* lookup_data_block_context =
            data_lookup_contexts.empty() ? nullptr
                                         : &data_lookup_contexts[idx_in_batch];
        if (first_block) {
          handle_present = !block_handles[idx_in_batch].IsNull();
          parsed_block_value = results[idx_in_batch].GetValue();
          if (handle_present || parsed_block_value) {
            first_biter.Invalidate(Status::OK());
            NewDataBlockIterator<DataBlockIter>(
                read_options, results[idx_in_batch].As<Block>(), &first_biter,
                statuses[idx_in_batch]);
            reusing_prev_block = false;
          } else {
            // If handle is null and result is empty, then the status is never
            // set, which should be the initial value: ok().
            assert(statuses[idx_in_batch].ok());
            reusing_prev_block = true;
          }
          biter = &first_biter;
          later_reused =
              (reused_mask & (MultiGetContext::Mask{1} << idx_in_batch)) != 0;
          idx_in_batch++;
        } else {
          IndexValue v = iiter->value();
          if (!v.first_internal_key.empty() && !skip_filters &&
              UserComparatorWrapper(rep_->internal_comparator.user_comparator())
                      .CompareWithoutTimestamp(
                          ExtractUserKey(key),
                          ExtractUserKey(v.first_internal_key)) < 0) {
            // The requested key falls between highest key in previous block and
            // lowest key in current block.
            break;
          }

          next_biter.Invalidate(Status::OK());
          Status tmp_s;
          NewDataBlockIterator<DataBlockIter>(
              read_options, iiter->value().handle, &next_biter,
              BlockType::kData, get_context, lookup_data_block_context,
              /* prefetch_buffer= */ nullptr, /* for_compaction = */ false,
              /*async_read = */ false, tmp_s,
              /* use_block_cache_for_lookup = */ true);
          biter = &next_biter;
          reusing_prev_block = false;
          later_reused = false;
        }

        if (read_options.read_tier == kBlockCacheTier &&
            biter->status().IsIncomplete()) {
          // couldn't get block from block_cache
          // Update Saver.state to Found because we are only looking for
          // whether we can guarantee the key is not there when "no_io" is set
          get_context->MarkKeyMayExist();
          break;
        }
        if (!biter->status().ok()) {
          s = biter->status();
          break;
        }

        // Reusing blocks complicates pinning/Cleanable, because the cache
        // entry referenced by biter can only be released once all returned
        // pinned values are released. This code previously did an extra
        // block_cache Ref for each reuse, but that unnecessarily increases
        // block cache contention. Instead we can use a variant of shared_ptr
        // to release in block cache only once.
        //
        // Although the biter loop below might SaveValue multiple times for
        // merges, just one value_pinner suffices, as MultiGet will merge
        // the operands before returning to the API user.
        Cleanable* value_pinner;
        if (biter->IsValuePinned()) {
          if (reusing_prev_block) {
            // Note that we don't yet know if the MultiGet results will need
            // to pin this block, so we might wrap a block for sharing and
            // still end up with 1 (or 0) pinning ref. Not ideal but OK.
            //
            // Here we avoid adding redundant cleanups if we didn't end up
            // delegating the cleanup from last time around.
            if (!biter->HasCleanups()) {
              assert(shared_cleanable.get());
              if (later_reused) {
                shared_cleanable.RegisterCopyWith(biter);
              } else {
                shared_cleanable.MoveAsCleanupTo(biter);
              }
            }
          } else if (later_reused) {
            assert(biter->HasCleanups());
            // Make the existing cleanups on `biter` sharable:
            shared_cleanable.Allocate();
            // Move existing `biter` cleanup(s) to `shared_cleanable`
            biter->DelegateCleanupsTo(&*shared_cleanable);
            // Reference `shared_cleanable` as new cleanup for `biter`
            shared_cleanable.RegisterCopyWith(biter);
          }
          assert(biter->HasCleanups());
          value_pinner = biter;
        } else {
          value_pinner = nullptr;
        }

        bool may_exist = biter->SeekForGet(key);
        if (!may_exist) {
          // HashSeek cannot find the key this block and the the iter is not
          // the end of the block, i.e. cannot be in the following blocks
          // either. In this case, the seek_key cannot be found, so we break
          // from the top level for-loop.
          break;
        }

        // Call the *saver function on each entry/block until it returns false
        for (; biter->Valid(); biter->Next()) {
          ParsedInternalKey parsed_key;
          Status pik_status = ParseInternalKey(
              biter->key(), &parsed_key, false /* log_err_key */);  // TODO
          if (!pik_status.ok()) {
            s = pik_status;
          }
          if (!get_context->SaveValue(parsed_key, biter->value(), &matched,
                                      value_pinner)) {
            if (get_context->State() == GetContext::GetState::kFound) {
              does_referenced_key_exist = true;
              referenced_data_size =
                  biter->key().size() + biter->value().size();
            }
            done = true;
            break;
          }
          s = biter->status();
        }
        // Write the block cache access.
        // XXX: There appear to be 'break' statements above that bypass this
        // writing of the block cache trace record
        if (lookup_data_block_context && !reusing_prev_block && first_block) {
          Slice referenced_key;
          if (does_referenced_key_exist) {
            referenced_key = biter->key();
          } else {
            referenced_key = key;
          }

          // block_key is self-assigned here (previously assigned from
          // cache_keys / async_handles, now out of scope)
          SaveLookupContextOrTraceRecord(lookup_data_block_context->block_key,
                                         /*is_cache_hit=*/!handle_present,
                                         read_options, parsed_block_value,
                                         lookup_data_block_context);
          FinishTraceRecord(
              *lookup_data_block_context, lookup_data_block_context->block_key,
              referenced_key, does_referenced_key_exist, referenced_data_size);
        }
        s = biter->status();
        if (done) {
          // Avoid the extra Next which is expensive in two-level indexes
          break;
        }
        if (first_block) {
          iiter->Seek(key);
          if (!iiter->Valid()) {
            break;
          }
        }
        first_block = false;
        iiter->Next();
      } while (iiter->Valid());

      if (matched && filter != nullptr) {
        if (rep_->whole_key_filtering) {
          RecordTick(rep_->ioptions.stats, BLOOM_FILTER_FULL_TRUE_POSITIVE);
        } else {
          RecordTick(rep_->ioptions.stats, BLOOM_FILTER_PREFIX_TRUE_POSITIVE);
        }
        // Includes prefix stats
        PERF_COUNTER_BY_LEVEL_ADD(bloom_filter_full_true_positive, 1,
                                  rep_->level);
      }
      if (s.ok() && !iiter->status().IsNotFound()) {
        s = iiter->status();
      }
      *(miter->s) = s;
    }
#ifdef ROCKSDB_ASSERT_STATUS_CHECKED
    // Not sure why we need to do it. Should investigate more.
    for (auto& st : statuses) {
      st.PermitUncheckedError();
    }
#endif  // ROCKSDB_ASSERT_STATUS_CHECKED
  }
}
}  // namespace ROCKSDB_NAMESPACE
#endif<|MERGE_RESOLUTION|>--- conflicted
+++ resolved
@@ -49,14 +49,6 @@
         continue;
       }
 
-<<<<<<< HEAD
-      (*statuses)[idx_in_batch] =
-          RetrieveBlock(nullptr, options, handle, uncompression_dict,
-                        &(*results)[idx_in_batch].As<Block_kData>(),
-                        mget_iter->get_context, &lookup_data_block_context,
-                        /* for_compaction */ false, /* use_cache */ true,
-                        /* wait_for_cache */ true, /* async_read */ false);
-=======
       // XXX: use_cache=true means double cache query?
       statuses[idx_in_batch] = RetrieveBlock(
           nullptr, options, handle, uncompression_dict,
@@ -64,7 +56,6 @@
           /* lookup_context */ nullptr,
           /* for_compaction */ false, /* use_cache */ true,
           /* async_read */ false, /* use_block_cache_for_lookup */ true);
->>>>>>> 49ce8a10
     }
     assert(idx_in_batch == handles->size());
     CO_RETURN;
@@ -275,17 +266,10 @@
         // necessary. Since we're passing the serialized block contents, it
         // will avoid looking up the block cache
         s = MaybeReadBlockAndLoadToCache(
-<<<<<<< HEAD
-            nullptr, options, handle, uncompression_dict, /*wait=*/true,
-            /*for_compaction=*/false, &block_entry->As<Block_kData>(),
-            mget_iter->get_context, &lookup_data_block_context,
-            &serialized_block, /*async_read=*/false);
-=======
             nullptr, options, handle, uncompression_dict,
             /*for_compaction=*/false, block_entry, mget_iter->get_context,
             /*lookup_context=*/nullptr, &serialized_block,
             /*async_read=*/false, /*use_block_cache_for_lookup=*/true);
->>>>>>> 49ce8a10
 
         // block_entry value could be null if no block cache is present, i.e
         // BlockBasedTableOptions::no_block_cache is true and no compressed
@@ -458,47 +442,6 @@
             uncompression_dict_inited = true;
           }
 
-<<<<<<< HEAD
-        statuses.emplace_back();
-        results.emplace_back();
-        if (v.handle.offset() == prev_offset) {
-          // This key can reuse the previous block (later on).
-          // Mark previous as "reused"
-          reused_mask |= MultiGetContext::Mask{1} << (block_handles.size() - 1);
-          // Use null handle to indicate this one reuses same block as
-          // previous.
-          block_handles.emplace_back(BlockHandle::NullBlockHandle());
-          continue;
-        }
-        // Lookup the cache for the given data block referenced by an index
-        // iterator value (i.e BlockHandle). If it exists in the cache,
-        // initialize block to the contents of the data block.
-        prev_offset = v.handle.offset();
-        BlockHandle handle = v.handle;
-        BlockCacheLookupContext lookup_data_block_context(
-            TableReaderCaller::kUserMultiGet);
-        const UncompressionDict& dict = uncompression_dict.GetValue()
-                                            ? *uncompression_dict.GetValue()
-                                            : UncompressionDict::GetEmptyDict();
-        Status s = RetrieveBlock(
-            nullptr, ro, handle, dict, &(results.back()).As<Block_kData>(),
-            miter->get_context, &lookup_data_block_context,
-            /* for_compaction */ false, /* use_cache */ true,
-            /* wait_for_cache */ false, /* async_read */ false);
-        if (s.IsIncomplete()) {
-          s = Status::OK();
-        }
-        if (s.ok() && !results.back().IsEmpty()) {
-          // Since we have a valid handle, check the value. If its nullptr,
-          // it means the cache is waiting for the final result and we're
-          // supposed to call WaitAll() to wait for the result.
-          if (results.back().GetValue() != nullptr) {
-            // Found it in the cache. Add NULL handle to indicate there is
-            // nothing to read from disk.
-            if (results.back().GetCacheHandle()) {
-              results.back().UpdateCachedValue();
-            }
-=======
           if (!uncompression_dict_status.ok()) {
             assert(!uncompression_dict_status.IsNotFound());
             *(miter->s) = uncompression_dict_status;
@@ -517,7 +460,6 @@
                            << (block_handles.size() - 1);
             // Use null handle to indicate this one reuses same block as
             // previous.
->>>>>>> 49ce8a10
             block_handles.emplace_back(BlockHandle::NullBlockHandle());
             continue;
           }
