--- conflicted
+++ resolved
@@ -2342,7 +2342,6 @@
             break;
           }
 
-<<<<<<< HEAD
           if (GetThreadLogging()) {
             ROCKS_LOG_INFO(rep_->ioptions.logger,
                            "In BlockBasedTable::Get, file %" PRIu64
@@ -2352,10 +2351,6 @@
                            int(parsed_key.type));
           }
 
-          if (!get_context->SaveValue(
-                  parsed_key, biter.value(), &matched,
-                  biter.IsValuePinned() ? &biter : nullptr)) {
-=======
           Status read_status;
           bool ret = get_context->SaveValue(
               parsed_key, biter.value(), &matched, &read_status,
@@ -2365,7 +2360,6 @@
             break;
           }
           if (!ret) {
->>>>>>> 6f7cabea
             if (get_context->State() == GetContext::GetState::kFound) {
               does_referenced_key_exist = true;
               referenced_data_size = biter.key().size() + biter.value().size();
