--- conflicted
+++ resolved
@@ -76,11 +76,7 @@
       if (read_options_.async_io && !for_compaction_) {
         read_from_prefetch_buffer = prefetch_buffer_->TryReadFromCacheAsync(
             opts, file_, handle_.offset(), block_size_with_trailer_, &slice_,
-<<<<<<< HEAD
-            &io_s, read_options_.rate_limiter_priority, for_compaction_);
-=======
             &io_s, read_options_.rate_limiter_priority);
->>>>>>> 8e0f4952
       } else {
         read_from_prefetch_buffer = prefetch_buffer_->TryReadFromCache(
             opts, file_, handle_.offset(), block_size_with_trailer_, &slice_,
