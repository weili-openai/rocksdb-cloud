//  Copyright (c) 2011-present, Facebook, Inc.  All rights reserved.
//  This source code is licensed under both the GPLv2 (found in the
//  COPYING file in the root directory) and Apache 2.0 License
//  (found in the LICENSE.Apache file in the root directory).
//
// Copyright (c) 2011 The LevelDB Authors. All rights reserved.
// Use of this source code is governed by a BSD-style license that can be
// found in the LICENSE file. See the AUTHORS file for names of contributors.

#pragma once
#ifndef ROCKSDB_LITE

#include <cinttypes>
#include <functional>
#include <map>
#include <string>
#include <vector>

#include "rocksdb/utilities/stackable_db.h"

#include "rocksdb/env.h"
#include "rocksdb/options.h"
#include "rocksdb/status.h"

namespace ROCKSDB_NAMESPACE {

// The default DB file checksum function name.
constexpr char kDbFileChecksumFuncName[] = "FileChecksumCrc32c";
// The default BackupEngine file checksum function name.
constexpr char kBackupFileChecksumFuncName[] = "crc32c";

struct BackupableDBOptions {
  // Where to keep the backup files. Has to be different than dbname_
  // Best to set this to dbname_ + "/backups"
  // Required
  std::string backup_dir;

  // Backup Env object. It will be used for backup file I/O. If it's
  // nullptr, backups will be written out using DBs Env. If it's
  // non-nullptr, backup's I/O will be performed using this object.
  // If you want to have backups on HDFS, use HDFS Env here!
  // Default: nullptr
  Env* backup_env;

  // If share_table_files == true, backup will assume that table files with
  // same name have the same contents. This enables incremental backups and
  // avoids unnecessary data copies.
  // If share_table_files == false, each backup will be on its own and will
  // not share any data with other backups.
  // default: true
  bool share_table_files;

  // Backup info and error messages will be written to info_log
  // if non-nullptr.
  // Default: nullptr
  Logger* info_log;

  // If sync == true, we can guarantee you'll get consistent backup even
  // on a machine crash/reboot. Backup process is slower with sync enabled.
  // If sync == false, we don't guarantee anything on machine reboot. However,
  // chances are some of the backups are consistent.
  // Default: true
  bool sync;

  // If true, it will delete whatever backups there are already
  // Default: false
  bool destroy_old_data;

  // If false, we won't backup log files. This option can be useful for backing
  // up in-memory databases where log file are persisted, but table files are in
  // memory.
  // Default: true
  bool backup_log_files;

  // Max bytes that can be transferred in a second during backup.
  // If 0, go as fast as you can
  // Default: 0
  uint64_t backup_rate_limit;

  // Backup rate limiter. Used to control transfer speed for backup. If this is
  // not null, backup_rate_limit is ignored.
  // Default: nullptr
  std::shared_ptr<RateLimiter> backup_rate_limiter{nullptr};

  // Max bytes that can be transferred in a second during restore.
  // If 0, go as fast as you can
  // Default: 0
  uint64_t restore_rate_limit;

  // Restore rate limiter. Used to control transfer speed during restore. If
  // this is not null, restore_rate_limit is ignored.
  // Default: nullptr
  std::shared_ptr<RateLimiter> restore_rate_limiter{nullptr};

<<<<<<< HEAD
  // Only used if share_table_files is set to true. If true, will consider that
  // backups can come from different databases, hence a sst is not uniquely
  // identifed by its name, but by the triple (file name, crc32c, file length)
  // Default: false
  // Note: this is an experimental option, and you'll need to set it manually
  // *turn it on only if you know what you're doing*
=======
  // Only used if share_table_files is set to true. If true, will consider
  // that backups can come from different databases, even differently mutated
  // databases with the same DB ID. See share_files_with_checksum_naming and
  // ShareFilesNaming for details on how table files names are made
  // unique between databases.
  //
  // Using 'true' is fundamentally safer, and performance improvements vs.
  // original design should leave almost no reason to use the 'false' setting.
  //
  // Default (only for historical reasons): false
>>>>>>> ed431616
  bool share_files_with_checksum;

  // Up to this many background threads will copy files for CreateNewBackup()
  // and RestoreDBFromBackup()
  // Default: 1
  int max_background_operations;

  // During backup user can get callback every time next
  // callback_trigger_interval_size bytes being copied.
  // Default: 4194304
  uint64_t callback_trigger_interval_size;

  // For BackupEngineReadOnly, Open() will open at most this many of the
  // latest non-corrupted backups.
  //
  // Note: this setting is ignored (behaves like INT_MAX) for any kind of
  // writable BackupEngine because it would inhibit accounting for shared
  // files for proper backup deletion, including purging any incompletely
  // created backups on creation of a new backup.
  //
  // Default: INT_MAX
  int max_valid_backups_to_open;

  // ShareFilesNaming describes possible naming schemes for backup
  // table file names when the table files are stored in the shared_checksum
  // directory (i.e., both share_table_files and share_files_with_checksum
  // are true).
  enum ShareFilesNaming : uint32_t {
    // Backup SST filenames are <file_number>_<crc32c>_<file_size>.sst
    // where <crc32c> is an unsigned decimal integer. This is the
    // original/legacy naming scheme for share_files_with_checksum,
    // with two problems:
    // * At massive scale, collisions on this triple with different file
    //   contents is plausible.
    // * Determining the name to use requires computing the checksum,
    //   so generally requires reading the whole file even if the file
    //   is already backed up.
    // ** ONLY RECOMMENDED FOR PRESERVING OLD BEHAVIOR **
    kLegacyCrc32cAndFileSize = 1U,

    // Backup SST filenames are <file_number>_s<db_session_id>.sst. This
    // pair of values should be very strongly unique for a given SST file
    // and easily determined before computing a checksum. The 's' indicates
    // the value is a DB session id, not a checksum.
    //
    // Exceptions:
    // * For old SST files without a DB session id, kLegacyCrc32cAndFileSize
    //   will be used instead, matching the names assigned by RocksDB versions
    //   not supporting the newer naming scheme.
    // * See also flags below.
    kUseDbSessionId = 2U,

    kMaskNoNamingFlags = 0xffffU,

    // If not already part of the naming scheme, insert
    //   _<file_size>
    // before .sst in the name. In case of user code actually parsing the
    // last _<whatever> before the .sst as the file size, this preserves that
    // feature of kLegacyCrc32cAndFileSize. In other words, this option makes
    // official that unofficial feature of the backup metadata.
    //
    // We do not consider SST file sizes to have sufficient entropy to
    // contribute significantly to naming uniqueness.
    kFlagIncludeFileSize = 1U << 31,

    // When encountering an SST file from a Facebook-internal early
    // release of 6.12, use the default naming scheme in effect for
    // when the SST file was generated (assuming full file checksum
    // was not set to GetFileChecksumGenCrc32cFactory()). That naming is
    // <file_number>_<db_session_id>.sst
    // and ignores kFlagIncludeFileSize setting.
    // NOTE: This flag is intended to be temporary and should be removed
    // in a later release.
    kFlagMatchInterimNaming = 1U << 30,

    kMaskNamingFlags = ~kMaskNoNamingFlags,
  };

  // Naming option for share_files_with_checksum table files. See
  // ShareFilesNaming for details.
  //
  // Modifying this option cannot introduce a downgrade compatibility issue
  // because RocksDB can read, restore, and delete backups using different file
  // names, and it's OK for a backup directory to use a mixture of table file
  // naming schemes.
  //
  // However, modifying this option and saving more backups to the same
  // directory can lead to the same file getting saved again to that
  // directory, under the new shared name in addition to the old shared
  // name.
  //
  // Default: kUseDbSessionId | kFlagIncludeFileSize | kFlagMatchInterimNaming
  //
  // Note: This option comes into effect only if both share_files_with_checksum
  // and share_table_files are true.
  ShareFilesNaming share_files_with_checksum_naming;

  void Dump(Logger* logger) const;

  explicit BackupableDBOptions(
      const std::string& _backup_dir, Env* _backup_env = nullptr,
      bool _share_table_files = true, Logger* _info_log = nullptr,
      bool _sync = true, bool _destroy_old_data = false,
      bool _backup_log_files = true, uint64_t _backup_rate_limit = 0,
      uint64_t _restore_rate_limit = 0, int _max_background_operations = 1,
      uint64_t _callback_trigger_interval_size = 4 * 1024 * 1024,
      int _max_valid_backups_to_open = INT_MAX,
      ShareFilesNaming _share_files_with_checksum_naming =
          static_cast<ShareFilesNaming>(kUseDbSessionId | kFlagIncludeFileSize |
                                        kFlagMatchInterimNaming))
      : backup_dir(_backup_dir),
        backup_env(_backup_env),
        share_table_files(_share_table_files),
        info_log(_info_log),
        sync(_sync),
        destroy_old_data(_destroy_old_data),
        backup_log_files(_backup_log_files),
        backup_rate_limit(_backup_rate_limit),
        restore_rate_limit(_restore_rate_limit),
        share_files_with_checksum(false),
        max_background_operations(_max_background_operations),
        callback_trigger_interval_size(_callback_trigger_interval_size),
        max_valid_backups_to_open(_max_valid_backups_to_open),
        share_files_with_checksum_naming(_share_files_with_checksum_naming) {
    assert(share_table_files || !share_files_with_checksum);
    assert((share_files_with_checksum_naming & kMaskNoNamingFlags) != 0);
  }
};

<<<<<<< HEAD
=======
inline BackupableDBOptions::ShareFilesNaming operator&(
    BackupableDBOptions::ShareFilesNaming lhs,
    BackupableDBOptions::ShareFilesNaming rhs) {
  uint32_t l = static_cast<uint32_t>(lhs);
  uint32_t r = static_cast<uint32_t>(rhs);
  assert(r == BackupableDBOptions::kMaskNoNamingFlags ||
         (r & BackupableDBOptions::kMaskNoNamingFlags) == 0);
  return static_cast<BackupableDBOptions::ShareFilesNaming>(l & r);
}

inline BackupableDBOptions::ShareFilesNaming operator|(
    BackupableDBOptions::ShareFilesNaming lhs,
    BackupableDBOptions::ShareFilesNaming rhs) {
  uint32_t l = static_cast<uint32_t>(lhs);
  uint32_t r = static_cast<uint32_t>(rhs);
  assert((r & BackupableDBOptions::kMaskNoNamingFlags) == 0);
  return static_cast<BackupableDBOptions::ShareFilesNaming>(l | r);
}

>>>>>>> ed431616
struct CreateBackupOptions {
  // Flush will always trigger if 2PC is enabled.
  // If write-ahead logs are disabled, set flush_before_backup=true to
  // avoid losing unflushed key/value pairs from the memtable.
  bool flush_before_backup = false;

<<<<<<< HEAD
  // Callback for reporting progress.
=======
  // Callback for reporting progress, based on callback_trigger_interval_size.
>>>>>>> ed431616
  std::function<void()> progress_callback = []() {};

  // If false, background_thread_cpu_priority is ignored.
  // Otherwise, the cpu priority can be decreased,
  // if you try to increase the priority, the priority will not change.
  // The initial priority of the threads is CpuPriority::kNormal,
  // so you can decrease to priorities lower than kNormal.
  bool decrease_background_thread_cpu_priority = false;
  CpuPriority background_thread_cpu_priority = CpuPriority::kNormal;
};

struct RestoreOptions {
  // If true, restore won't overwrite the existing log files in wal_dir. It will
  // also move all log files from archive directory to wal_dir. Use this option
  // in combination with BackupableDBOptions::backup_log_files = false for
  // persisting in-memory databases.
  // Default: false
  bool keep_log_files;

  explicit RestoreOptions(bool _keep_log_files = false)
      : keep_log_files(_keep_log_files) {}
};

typedef uint32_t BackupID;

struct BackupInfo {
  BackupID backup_id;
  int64_t timestamp;
  uint64_t size;

  uint32_t number_files;
  std::string app_metadata;

  BackupInfo() {}

  BackupInfo(BackupID _backup_id, int64_t _timestamp, uint64_t _size,
             uint32_t _number_files, const std::string& _app_metadata)
      : backup_id(_backup_id),
        timestamp(_timestamp),
        size(_size),
        number_files(_number_files),
        app_metadata(_app_metadata) {}
};

class BackupStatistics {
 public:
  BackupStatistics() {
    number_success_backup = 0;
    number_fail_backup = 0;
  }

  BackupStatistics(uint32_t _number_success_backup,
                   uint32_t _number_fail_backup)
      : number_success_backup(_number_success_backup),
        number_fail_backup(_number_fail_backup) {}

  ~BackupStatistics() {}

  void IncrementNumberSuccessBackup();
  void IncrementNumberFailBackup();

  uint32_t GetNumberSuccessBackup() const;
  uint32_t GetNumberFailBackup() const;

  std::string ToString() const;

 private:
  uint32_t number_success_backup;
  uint32_t number_fail_backup;
};

// A backup engine for accessing information about backups and restoring from
// them.
// BackupEngineReadOnly is not extensible.
class BackupEngineReadOnly {
 public:
  virtual ~BackupEngineReadOnly() {}

  static Status Open(const BackupableDBOptions& options, Env* db_env,
                     BackupEngineReadOnly** backup_engine_ptr);
  // keep for backward compatibility.
  static Status Open(Env* db_env, const BackupableDBOptions& options,
                     BackupEngineReadOnly** backup_engine_ptr) {
    return BackupEngineReadOnly::Open(options, db_env, backup_engine_ptr);
  }

  // Returns info about backups in backup_info
  // You can GetBackupInfo safely, even with other BackupEngine performing
  // backups on the same directory
  virtual void GetBackupInfo(std::vector<BackupInfo>* backup_info) = 0;

  // Returns info about corrupt backups in corrupt_backups
  virtual void GetCorruptedBackups(
      std::vector<BackupID>* corrupt_backup_ids) = 0;

  // Restoring DB from backup is NOT safe when there is another BackupEngine
  // running that might call DeleteBackup() or PurgeOldBackups(). It is caller's
  // responsibility to synchronize the operation, i.e. don't delete the backup
  // when you're restoring from it
  // See also the corresponding doc in BackupEngine
  virtual Status RestoreDBFromBackup(const RestoreOptions& options,
                                     BackupID backup_id,
                                     const std::string& db_dir,
                                     const std::string& wal_dir) = 0;

  // keep for backward compatibility.
  virtual Status RestoreDBFromBackup(
      BackupID backup_id, const std::string& db_dir, const std::string& wal_dir,
      const RestoreOptions& options = RestoreOptions()) {
    return RestoreDBFromBackup(options, backup_id, db_dir, wal_dir);
  }

  // See the corresponding doc in BackupEngine
  virtual Status RestoreDBFromLatestBackup(const RestoreOptions& options,
                                           const std::string& db_dir,
                                           const std::string& wal_dir) = 0;

  // keep for backward compatibility.
  virtual Status RestoreDBFromLatestBackup(
      const std::string& db_dir, const std::string& wal_dir,
      const RestoreOptions& options = RestoreOptions()) {
    return RestoreDBFromLatestBackup(options, db_dir, wal_dir);
  }

  // If verify_with_checksum is true, this function
  // inspects the current checksums and file sizes of backup files to see if
  // they match our expectation.
  //
  // If verify_with_checksum is false, this function
  // checks that each file exists and that the size of the file matches our
  // expectation. It does not check file checksum.
  //
  // If this BackupEngine created the backup, it compares the files' current
  // sizes (and current checksum) against the number of bytes written to
  // them (and the checksum calculated) during creation.
  // Otherwise, it compares the files' current sizes (and checksums) against
  // their sizes (and checksums) when the BackupEngine was opened.
  //
  // Returns Status::OK() if all checks are good
  virtual Status VerifyBackup(BackupID backup_id,
                              bool verify_with_checksum = false) = 0;
};

// A backup engine for creating new backups.
// BackupEngine is not extensible.
class BackupEngine {
 public:
  virtual ~BackupEngine() {}

  // BackupableDBOptions have to be the same as the ones used in previous
  // BackupEngines for the same backup directory.
  static Status Open(const BackupableDBOptions& options, Env* db_env,
                     BackupEngine** backup_engine_ptr);

  // keep for backward compatibility.
  static Status Open(Env* db_env, const BackupableDBOptions& options,
                     BackupEngine** backup_engine_ptr) {
    return BackupEngine::Open(options, db_env, backup_engine_ptr);
  }

  // same as CreateNewBackup, but stores extra application metadata.
  virtual Status CreateNewBackupWithMetadata(
      const CreateBackupOptions& options, DB* db,
      const std::string& app_metadata) = 0;

  // keep here for backward compatibility.
  virtual Status CreateNewBackupWithMetadata(
      DB* db, const std::string& app_metadata, bool flush_before_backup = false,
      std::function<void()> progress_callback = []() {}) {
    CreateBackupOptions options;
    options.flush_before_backup = flush_before_backup;
    options.progress_callback = progress_callback;
    return CreateNewBackupWithMetadata(options, db, app_metadata);
  }

  // Captures the state of the database in the latest backup
  // NOT a thread safe call
  virtual Status CreateNewBackup(const CreateBackupOptions& options, DB* db) {
    return CreateNewBackupWithMetadata(options, db, "");
  }

  // keep here for backward compatibility.
  virtual Status CreateNewBackup(DB* db, bool flush_before_backup = false,
                                 std::function<void()> progress_callback =
                                     []() {}) {
    CreateBackupOptions options;
    options.flush_before_backup = flush_before_backup;
    options.progress_callback = progress_callback;
    return CreateNewBackup(options, db);
  }

  // Deletes old backups, keeping latest num_backups_to_keep alive.
  // See also DeleteBackup.
  virtual Status PurgeOldBackups(uint32_t num_backups_to_keep) = 0;

  // Deletes a specific backup. If this operation (or PurgeOldBackups)
  // is not completed due to crash, power failure, etc. the state
  // will be cleaned up the next time you call DeleteBackup,
  // PurgeOldBackups, or GarbageCollect.
  virtual Status DeleteBackup(BackupID backup_id) = 0;

  // Call this from another thread if you want to stop the backup
  // that is currently happening. It will return immediatelly, will
  // not wait for the backup to stop.
  // The backup will stop ASAP and the call to CreateNewBackup will
  // return Status::Incomplete(). It will not clean up after itself, but
  // the state will remain consistent. The state will be cleaned up the
  // next time you call CreateNewBackup or GarbageCollect.
  virtual void StopBackup() = 0;

  // Returns info about backups in backup_info
  virtual void GetBackupInfo(std::vector<BackupInfo>* backup_info) = 0;

  // Returns info about corrupt backups in corrupt_backups
  virtual void GetCorruptedBackups(
      std::vector<BackupID>* corrupt_backup_ids) = 0;

  // restore from backup with backup_id
  // IMPORTANT -- if options_.share_table_files == true,
  // options_.share_files_with_checksum == false, you restore DB from some
  // backup that is not the latest, and you start creating new backups from the
  // new DB, they will probably fail.
  //
  // Example: Let's say you have backups 1, 2, 3, 4, 5 and you restore 3.
  // If you add new data to the DB and try creating a new backup now, the
  // database will diverge from backups 4 and 5 and the new backup will fail.
  // If you want to create new backup, you will first have to delete backups 4
  // and 5.
  virtual Status RestoreDBFromBackup(const RestoreOptions& options,
                                     BackupID backup_id,
                                     const std::string& db_dir,
                                     const std::string& wal_dir) = 0;

  // keep for backward compatibility.
  virtual Status RestoreDBFromBackup(
      BackupID backup_id, const std::string& db_dir, const std::string& wal_dir,
      const RestoreOptions& options = RestoreOptions()) {
    return RestoreDBFromBackup(options, backup_id, db_dir, wal_dir);
  }

  // restore from the latest backup
  virtual Status RestoreDBFromLatestBackup(const RestoreOptions& options,
                                           const std::string& db_dir,
                                           const std::string& wal_dir) = 0;

  // keep for backward compatibility.
  virtual Status RestoreDBFromLatestBackup(
      const std::string& db_dir, const std::string& wal_dir,
      const RestoreOptions& options = RestoreOptions()) {
    return RestoreDBFromLatestBackup(options, db_dir, wal_dir);
  }

  // If verify_with_checksum is true, this function
  // inspects the current checksums and file sizes of backup files to see if
  // they match our expectation.
  //
  // If verify_with_checksum is false, this function
  // checks that each file exists and that the size of the file matches our
  // expectation. It does not check file checksum.
  //
  // Returns Status::OK() if all checks are good
  virtual Status VerifyBackup(BackupID backup_id,
                              bool verify_with_checksum = false) = 0;

  // Will delete any files left over from incomplete creation or deletion of
  // a backup. This is not normally needed as those operations also clean up
  // after prior incomplete calls to the same kind of operation (create or
  // delete).
  // NOTE: This is not designed to delete arbitrary files added to the backup
  // directory outside of BackupEngine, and clean-up is always subject to
  // permissions on and availability of the underlying filesystem.
  virtual Status GarbageCollect() = 0;
};

}  // namespace ROCKSDB_NAMESPACE
#endif  // ROCKSDB_LITE<|MERGE_RESOLUTION|>--- conflicted
+++ resolved
@@ -92,14 +92,6 @@
   // Default: nullptr
   std::shared_ptr<RateLimiter> restore_rate_limiter{nullptr};
 
-<<<<<<< HEAD
-  // Only used if share_table_files is set to true. If true, will consider that
-  // backups can come from different databases, hence a sst is not uniquely
-  // identifed by its name, but by the triple (file name, crc32c, file length)
-  // Default: false
-  // Note: this is an experimental option, and you'll need to set it manually
-  // *turn it on only if you know what you're doing*
-=======
   // Only used if share_table_files is set to true. If true, will consider
   // that backups can come from different databases, even differently mutated
   // databases with the same DB ID. See share_files_with_checksum_naming and
@@ -110,7 +102,6 @@
   // original design should leave almost no reason to use the 'false' setting.
   //
   // Default (only for historical reasons): false
->>>>>>> ed431616
   bool share_files_with_checksum;
 
   // Up to this many background threads will copy files for CreateNewBackup()
@@ -240,8 +231,6 @@
   }
 };
 
-<<<<<<< HEAD
-=======
 inline BackupableDBOptions::ShareFilesNaming operator&(
     BackupableDBOptions::ShareFilesNaming lhs,
     BackupableDBOptions::ShareFilesNaming rhs) {
@@ -261,18 +250,13 @@
   return static_cast<BackupableDBOptions::ShareFilesNaming>(l | r);
 }
 
->>>>>>> ed431616
 struct CreateBackupOptions {
   // Flush will always trigger if 2PC is enabled.
   // If write-ahead logs are disabled, set flush_before_backup=true to
   // avoid losing unflushed key/value pairs from the memtable.
   bool flush_before_backup = false;
 
-<<<<<<< HEAD
-  // Callback for reporting progress.
-=======
   // Callback for reporting progress, based on callback_trigger_interval_size.
->>>>>>> ed431616
   std::function<void()> progress_callback = []() {};
 
   // If false, background_thread_cpu_priority is ignored.
